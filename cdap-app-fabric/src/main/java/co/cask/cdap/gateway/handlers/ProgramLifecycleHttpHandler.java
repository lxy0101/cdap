/*
 * Copyright © 2014-2015 Cask Data, Inc.
 *
 * Licensed under the Apache License, Version 2.0 (the "License"); you may not
 * use this file except in compliance with the License. You may obtain a copy of
 * the License at
 *
 * http://www.apache.org/licenses/LICENSE-2.0
 *
 * Unless required by applicable law or agreed to in writing, software
 * distributed under the License is distributed on an "AS IS" BASIS, WITHOUT
 * WARRANTIES OR CONDITIONS OF ANY KIND, either express or implied. See the
 * License for the specific language governing permissions and limitations under
 * the License.
 */

package co.cask.cdap.gateway.handlers;

import co.cask.cdap.api.ProgramSpecification;
import co.cask.cdap.api.flow.FlowSpecification;
import co.cask.cdap.api.flow.FlowletDefinition;
import co.cask.cdap.api.schedule.ScheduleSpecification;
import co.cask.cdap.api.service.ServiceSpecification;
import co.cask.cdap.api.service.ServiceWorkerSpecification;
import co.cask.cdap.app.ApplicationSpecification;
<<<<<<< HEAD
=======
import co.cask.cdap.app.mapreduce.MRJobClient;
import co.cask.cdap.app.mapreduce.MapReduceMetricsInfo;
import co.cask.cdap.app.program.Program;
>>>>>>> bb02157e
import co.cask.cdap.app.program.Programs;
import co.cask.cdap.app.runtime.ProgramController;
import co.cask.cdap.app.runtime.ProgramRuntimeService;
import co.cask.cdap.app.store.Store;
import co.cask.cdap.common.conf.CConfiguration;
import co.cask.cdap.common.conf.Constants;
import co.cask.cdap.common.discovery.RandomEndpointStrategy;
import co.cask.cdap.common.exception.NotFoundException;
import co.cask.cdap.common.namespace.NamespacedLocationFactory;
import co.cask.cdap.config.PreferencesStore;
import co.cask.cdap.data2.transaction.queue.QueueAdmin;
import co.cask.cdap.gateway.auth.Authenticator;
import co.cask.cdap.gateway.handlers.util.AbstractAppFabricHttpHandler;
import co.cask.cdap.internal.UserErrors;
import co.cask.cdap.internal.UserMessages;
import co.cask.cdap.internal.app.ApplicationSpecificationAdapter;
import co.cask.cdap.internal.app.runtime.ProgramOptionConstants;
import co.cask.cdap.internal.app.runtime.schedule.Scheduler;
import co.cask.cdap.internal.app.services.ProgramLifecycleService;
import co.cask.cdap.internal.app.services.PropertiesResolver;
import co.cask.cdap.proto.Containers;
import co.cask.cdap.proto.Id;
import co.cask.cdap.proto.Instances;
import co.cask.cdap.proto.MRJobInfo;
import co.cask.cdap.proto.NotRunningProgramLiveInfo;
import co.cask.cdap.proto.ProgramLiveInfo;
import co.cask.cdap.proto.ProgramRecord;
import co.cask.cdap.proto.ProgramRunStatus;
import co.cask.cdap.proto.ProgramStatus;
import co.cask.cdap.proto.ProgramType;
import co.cask.cdap.proto.RunRecord;
import co.cask.cdap.proto.ServiceInstances;
import co.cask.cdap.proto.codec.ScheduleSpecificationCodec;
import co.cask.http.HttpResponder;
import com.google.common.base.Charsets;
import com.google.common.base.Preconditions;
import com.google.common.base.Throwables;
import com.google.common.collect.ImmutableMap;
import com.google.gson.Gson;
import com.google.gson.GsonBuilder;
import com.google.gson.JsonObject;
import com.google.gson.JsonSyntaxException;
import com.google.gson.reflect.TypeToken;
import com.google.inject.Inject;
import com.google.inject.Singleton;
import com.ning.http.client.SimpleAsyncHttpClient;
import org.apache.twill.discovery.Discoverable;
import org.apache.twill.discovery.DiscoveryServiceClient;
import org.apache.twill.discovery.ServiceDiscovered;
import org.apache.twill.filesystem.Location;
import org.jboss.netty.buffer.ChannelBuffer;
import org.jboss.netty.buffer.ChannelBufferInputStream;
import org.jboss.netty.handler.codec.http.HttpRequest;
import org.jboss.netty.handler.codec.http.HttpResponseStatus;
import org.slf4j.Logger;
import org.slf4j.LoggerFactory;

import java.io.FileNotFoundException;
import java.io.IOException;
import java.io.InputStreamReader;
import java.io.Reader;
import java.util.ArrayList;
import java.util.Collection;
import java.util.EnumSet;
import java.util.List;
import java.util.Map;
import java.util.concurrent.TimeUnit;
import javax.annotation.Nullable;
import javax.ws.rs.DELETE;
import javax.ws.rs.DefaultValue;
import javax.ws.rs.GET;
import javax.ws.rs.POST;
import javax.ws.rs.PUT;
import javax.ws.rs.Path;
import javax.ws.rs.PathParam;
import javax.ws.rs.QueryParam;

/**
 * {@link co.cask.http.HttpHandler} to manage program lifecycle for v3 REST APIs
 */
@Singleton
@Path(Constants.Gateway.API_VERSION_3 + "/namespaces/{namespace-id}")
public class ProgramLifecycleHttpHandler extends AbstractAppFabricHttpHandler {
  private static final Logger LOG = LoggerFactory.getLogger(ProgramLifecycleHttpHandler.class);

  /**
   * App fabric output directory.
   */
  private final String appFabricDir;
  private final ProgramLifecycleService lifecycleService;
  private final DiscoveryServiceClient discoveryServiceClient;
  private final QueueAdmin queueAdmin;
  private final PreferencesStore preferencesStore;
  private final NamespacedLocationFactory namespacedLocationFactory;
  private final PropertiesResolver propertiesResolver;
  private MRJobClient mrJobClient;
  private MapReduceMetricsInfo mapReduceMetricsInfo;

  /**
   * Convenience class for representing the necessary components for retrieving status
   */
  private class StatusMap {
    private String status = null;
    private String error = null;
    private Integer statusCode = null;

    private StatusMap(String status, String error, int statusCode) {
      this.status = status;
      this.error = error;
      this.statusCode = statusCode;
    }

    public StatusMap() { }

    public int getStatusCode() {
      return statusCode;
    }

    public String getError() {
      return error;
    }

    public String getStatus() {
      return status;
    }

    public void setStatusCode(int statusCode) {
      this.statusCode = statusCode;
    }

    public void setError(String error) {
      this.error = error;
    }

    public void setStatus(String status) {
      this.status = status;
    }
  }

  /**
   * Json serializer.
   */
  protected static final Gson GSON = ApplicationSpecificationAdapter.addTypeAdapters(new GsonBuilder())
    .registerTypeAdapter(ScheduleSpecification.class, new ScheduleSpecificationCodec())
    .create();

  /**
   * Store manages non-runtime lifecycle.
   */
  protected final Store store;

  /**
   * Runtime program service for running and managing programs.
   */
  protected final ProgramRuntimeService runtimeService;

  /**
   * Scheduler provides ability to schedule/un-schedule the jobs.
   */
  protected final Scheduler scheduler;

  @Inject
  public ProgramLifecycleHttpHandler(Authenticator authenticator, Store store,
                                     CConfiguration cConf, ProgramRuntimeService runtimeService,
                                     ProgramLifecycleService lifecycleService,
                                     DiscoveryServiceClient discoveryServiceClient, QueueAdmin queueAdmin,
                                     Scheduler scheduler, PreferencesStore preferencesStore,
                                     NamespacedLocationFactory namespacedLocationFactory, MRJobClient mrJobClient,
<<<<<<< HEAD
                                     PropertiesResolver propertiesResolver) {
=======
                                     MapReduceMetricsInfo mapReduceMetricsInfo) {
>>>>>>> bb02157e
    super(authenticator);
    this.namespacedLocationFactory = namespacedLocationFactory;
    this.store = store;
    this.runtimeService = runtimeService;
    this.lifecycleService = lifecycleService;
    this.appFabricDir = cConf.get(Constants.AppFabric.OUTPUT_DIR);
    this.discoveryServiceClient = discoveryServiceClient;
    this.queueAdmin = queueAdmin;
    this.scheduler = scheduler;
    this.preferencesStore = preferencesStore;
    this.mrJobClient = mrJobClient;
<<<<<<< HEAD
    this.propertiesResolver = propertiesResolver;
=======
    this.mapReduceMetricsInfo = mapReduceMetricsInfo;
>>>>>>> bb02157e
  }

  /**
   * Relays job-level and task-level information about a particular MapReduce program run.
   */
  @GET
  @Path("/apps/{app-id}/mapreduce/{mapreduce-id}/runs/{run-id}/info")
  public void mapReduceInfo(HttpRequest request, HttpResponder responder,
                            @PathParam("namespace-id") String namespaceId,
                            @PathParam("app-id") String appId,
                            @PathParam("mapreduce-id") String mapreduceId,
                            @PathParam("run-id") String runId) {
    try {
      Id.Program programId = Id.Program.from(namespaceId, appId, ProgramType.MAPREDUCE, mapreduceId);
      Id.Run run = new Id.Run(programId, runId);
      ApplicationSpecification appSpec = store.getApplication(programId.getApplication());
      if (appSpec == null) {
        throw new NotFoundException(programId.getApplication());
      }
      if (!appSpec.getMapReduce().containsKey(mapreduceId)) {
        throw new NotFoundException(programId);
      }
      if (store.getRun(programId, runId) == null) {
        throw new NotFoundException(run);
      }


      MRJobInfo mrJobInfo;
      try {
        mrJobInfo = mrJobClient.getMRJobInfo(run);
      } catch (IOException ioe) {
        LOG.warn("Failed to get run history from JobClient for runId: {}. Falling back to Metrics system.", run, ioe);
        mrJobInfo = mapReduceMetricsInfo.getMRJobInfo(run);
      }


      responder.sendJson(HttpResponseStatus.OK, mrJobInfo);
    } catch (NotFoundException e) {
      LOG.warn("NotFoundException while getting MapReduce Run info.", e);
      responder.sendString(HttpResponseStatus.NOT_FOUND, e.getMessage());
    } catch (Exception e) {
      LOG.error("Failed to get run history for runId: {}", runId, e);
      responder.sendString(HttpResponseStatus.INTERNAL_SERVER_ERROR, e.getMessage());
    }
  }

  /**
   * Returns status of a type specified by the type{flows,workflows,mapreduce,spark,procedures,services,schedules}.
   */
  @GET
  @Path("/apps/{app-id}/{type}/{id}/status")
  public void getStatus(HttpRequest request, HttpResponder responder,
                        @PathParam("namespace-id") String namespaceId,
                        @PathParam("app-id") String appId,
                        @PathParam("type") String type,
                        @PathParam("id") String id) {

    if (type.equals("schedules")) {
      getScheduleStatus(responder, appId, namespaceId, id);
      return;
    }

    try {
      ProgramType programType = ProgramType.valueOfCategoryName(type);
      Id.Program program = Id.Program.from(namespaceId, appId, programType, id);
      StatusMap statusMap = getStatus(program, programType);
      // If status is null, then there was an error
      if (statusMap.getStatus() == null) {
        responder.sendString(HttpResponseStatus.valueOf(statusMap.getStatusCode()), statusMap.getError());
        return;
      }
      Map<String, String> status = ImmutableMap.of("status", statusMap.getStatus());
      responder.sendJson(HttpResponseStatus.OK, status);
    } catch (SecurityException e) {
      responder.sendStatus(HttpResponseStatus.UNAUTHORIZED);
    } catch (Throwable e) {
      LOG.error("Got exception:", e);
      responder.sendStatus(HttpResponseStatus.INTERNAL_SERVER_ERROR);
    }
  }

  private void getScheduleStatus(HttpResponder responder, String appId, String namespaceId, String scheduleName) {
    try {
      ApplicationSpecification appSpec = store.getApplication(Id.Application.from(namespaceId, appId));
      if (appSpec == null) {
        responder.sendString(HttpResponseStatus.NOT_FOUND, "App: " + appId + " not found");
        return;
      }

      ScheduleSpecification scheduleSpec = appSpec.getSchedules().get(scheduleName);
      if (scheduleSpec == null) {
        responder.sendString(HttpResponseStatus.NOT_FOUND, "Schedule: " + scheduleName + " not found");
        return;
      }

      String programName = scheduleSpec.getProgram().getProgramName();
      ProgramType programType = ProgramType.valueOfSchedulableType(scheduleSpec.getProgram().getProgramType());
      Id.Program programId = Id.Program.from(namespaceId, appId, programType, programName);
      JsonObject json = new JsonObject();
      json.addProperty("status", scheduler.scheduleState(programId, programId.getType().getSchedulableType(),
                                                         scheduleName).toString());
      responder.sendJson(HttpResponseStatus.OK, json);
    } catch (SecurityException e) {
      responder.sendStatus(HttpResponseStatus.UNAUTHORIZED);
    } catch (Throwable e) {
      LOG.error("Got exception:", e);
      responder.sendStatus(HttpResponseStatus.INTERNAL_SERVER_ERROR);
    }
  }

  @POST
  @Path("/apps/{app-id}/{type}/{id}/{action}")
  public void performAction(HttpRequest request, HttpResponder responder,
                            @PathParam("namespace-id") String namespaceId,
                            @PathParam("app-id") String appId,
                            @PathParam("type") String type,
                            @PathParam("id") String id,
                            @PathParam("action") String action) {
    if (type.equals("schedules")) {
      suspendResumeSchedule(responder, namespaceId, appId, id, action);
      return;
    }

    if (!isValidAction(action)) {
      responder.sendStatus(HttpResponseStatus.METHOD_NOT_ALLOWED);
      return;
    }

    ProgramType programType = ProgramType.valueOfCategoryName(type);
    if ("debug".equals(action) && !isDebugAllowed(programType)) {
      responder.sendStatus(HttpResponseStatus.NOT_IMPLEMENTED);
      return;
    }
    startStopProgram(request, responder, namespaceId, appId, programType, id, action);
  }

  private void suspendResumeSchedule(HttpResponder responder, String namespaceId, String appId, String scheduleName,
                                     String action) {
    try {

      if (!action.equals("suspend") && !action.equals("resume")) {
        responder.sendString(HttpResponseStatus.BAD_REQUEST, "Schedule can only be suspended or resumed.");
        return;
      }

      ApplicationSpecification appSpec = store.getApplication(Id.Application.from(namespaceId, appId));
      if (appSpec == null) {
        responder.sendString(HttpResponseStatus.NOT_FOUND, "App: " + appId + " not found");
        return;
      }

      ScheduleSpecification scheduleSpec = appSpec.getSchedules().get(scheduleName);
      if (scheduleSpec == null) {
        responder.sendString(HttpResponseStatus.NOT_FOUND, "Schedule: " + scheduleName + " not found");
        return;
      }

      String programName = scheduleSpec.getProgram().getProgramName();
      ProgramType programType = ProgramType.valueOfSchedulableType(scheduleSpec.getProgram().getProgramType());
      Id.Program programId = Id.Program.from(namespaceId, appId, programType, programName);
      Scheduler.ScheduleState state = scheduler.scheduleState(programId, scheduleSpec.getProgram().getProgramType(),
                                                              scheduleName);
      switch (state) {
        case NOT_FOUND:
          responder.sendStatus(HttpResponseStatus.NOT_FOUND);
          break;
        case SCHEDULED:
          if (action.equals("suspend")) {
            scheduler.suspendSchedule(programId, scheduleSpec.getProgram().getProgramType(), scheduleName);
            responder.sendJson(HttpResponseStatus.OK, "OK");
          } else {
            // attempt to resume already resumed schedule
            responder.sendJson(HttpResponseStatus.CONFLICT, "Already resumed");
          }
          break;
        case SUSPENDED:
          if (action.equals("suspend")) {
            // attempt to suspend already suspended schedule
            responder.sendJson(HttpResponseStatus.CONFLICT, "Schedule already suspended");
          } else {
            scheduler.resumeSchedule(programId, scheduleSpec.getProgram().getProgramType(), scheduleName);
            responder.sendJson(HttpResponseStatus.OK, "OK");
          }
          break;
      }
    } catch (SecurityException e) {
      responder.sendStatus(HttpResponseStatus.UNAUTHORIZED);
    } catch (NotFoundException e) {
      responder.sendString(HttpResponseStatus.NOT_FOUND, e.getMessage());
    } catch (Throwable e) {
      LOG.error("Got exception when performing action '{}' on schedule '{}' for app '{}'",
                action, scheduleName, appId, e);
      responder.sendStatus(HttpResponseStatus.INTERNAL_SERVER_ERROR);
    }
  }

  /**
   * Returns program runs based on options it returns either currently running or completed or failed.
   * Default it returns all.
   */
  @GET
  @Path("/apps/{app-id}/{program-type}/{program-id}/runs")
  public void programHistory(HttpRequest request, HttpResponder responder,
                             @PathParam("namespace-id") String namespaceId,
                             @PathParam("app-id") String appId,
                             @PathParam("program-type") String programType,
                             @PathParam("program-id") String programId,
                             @QueryParam("status") String status,
                             @QueryParam("start") String startTs,
                             @QueryParam("end") String endTs,
                             @QueryParam("limit") @DefaultValue("100") final int resultLimit) {
    ProgramType type = ProgramType.valueOfCategoryName(programType);
    if (type == null || type == ProgramType.WEBAPP) {
      responder.sendStatus(HttpResponseStatus.NOT_FOUND);
      return;
    }
    long start = (startTs == null || startTs.isEmpty()) ? 0 : Long.parseLong(startTs);
    long end = (endTs == null || endTs.isEmpty()) ? Long.MAX_VALUE : Long.parseLong(endTs);
    getRuns(responder, Id.Program.from(namespaceId, appId, type, programId), status, start, end, resultLimit);
  }

  /**
   * Returns run record for a particular run of a program.
   */
  @GET
  @Path("/apps/{app-id}/{program-type}/{program-id}/runs/{run-id}")
  public void programRunRecord(HttpRequest request, HttpResponder responder,
                             @PathParam("namespace-id") String namespaceId,
                             @PathParam("app-id") String appId,
                             @PathParam("program-type") String programType,
                             @PathParam("program-id") String programId,
                             @PathParam("run-id") String runid) {
    ProgramType type = ProgramType.valueOfCategoryName(programType);
    if (type == null || type == ProgramType.WEBAPP) {
      responder.sendStatus(HttpResponseStatus.NOT_FOUND);
      return;
    }

    try {
      RunRecord runRecord = store.getRun(Id.Program.from(namespaceId, appId, type, programId), runid);
      if (runRecord != null) {
        responder.sendJson(HttpResponseStatus.OK, runRecord);
        return;
      }
      responder.sendStatus(HttpResponseStatus.NOT_FOUND);
    } catch (SecurityException e) {
      responder.sendStatus(HttpResponseStatus.UNAUTHORIZED);
    } catch (Throwable e) {
      LOG.error("Got exception:", e);
      responder.sendStatus(HttpResponseStatus.INTERNAL_SERVER_ERROR);
    }
  }

  /**
   * Get program runtime args.
   */
  @GET
  @Path("/apps/{app-id}/{program-type}/{program-id}/runtimeargs")
  public void getProgramRuntimeArgs(HttpRequest request, HttpResponder responder,
                                    @PathParam("namespace-id") String namespaceId,
                                    @PathParam("app-id") String appId,
                                    @PathParam("program-type") String programType,
                                    @PathParam("program-id") String programId) {
    ProgramType type = ProgramType.valueOfCategoryName(programType);
    if (type == null || type == ProgramType.WEBAPP) {
      responder.sendStatus(HttpResponseStatus.NOT_FOUND);
      return;
    }

    Id.Program id = Id.Program.from(namespaceId, appId, type, programId);

    try {
      if (!store.programExists(id, type)) {
        responder.sendString(HttpResponseStatus.NOT_FOUND, "Program not found");
        return;
      }
      Map<String, String> runtimeArgs = preferencesStore.getProperties(id.getNamespaceId(), appId,
                                                                       programType, programId);
      responder.sendJson(HttpResponseStatus.OK, runtimeArgs);
    } catch (Throwable e) {
      LOG.error("Error getting runtime args {}", e.getMessage(), e);
      responder.sendStatus(HttpResponseStatus.INTERNAL_SERVER_ERROR);
    }
  }

  /**
   * Save program runtime args.
   */
  @PUT
  @Path("/apps/{app-id}/{program-type}/{program-id}/runtimeargs")
  public void saveProgramRuntimeArgs(HttpRequest request, HttpResponder responder,
                                     @PathParam("namespace-id") String namespaceId,
                                     @PathParam("app-id") String appId,
                                     @PathParam("program-type") String programType,
                                     @PathParam("program-id") String programId) {
    ProgramType type = ProgramType.valueOfCategoryName(programType);
    if (type == null || type == ProgramType.WEBAPP) {
      responder.sendStatus(HttpResponseStatus.NOT_FOUND);
      return;
    }

    Id.Program id = Id.Program.from(namespaceId, appId, type, programId);

    try {
      if (!store.programExists(id, type)) {
        responder.sendString(HttpResponseStatus.NOT_FOUND, "Program not found");
        return;
      }
      Map<String, String> args = decodeArguments(request);
      preferencesStore.setProperties(namespaceId, appId, programType, programId, args);
      responder.sendStatus(HttpResponseStatus.OK);
    } catch (Throwable e) {
      LOG.error("Error getting runtime args {}", e.getMessage(), e);
      responder.sendStatus(HttpResponseStatus.INTERNAL_SERVER_ERROR);
    }
  }

  @GET
  @Path("/apps/{app-id}/{program-type}/{program-id}")
  public void programSpecification(HttpRequest request, HttpResponder responder,
                                   @PathParam("namespace-id") String namespaceId, @PathParam("app-id") String appId,
                                   @PathParam("program-type") String programType,
                                   @PathParam("program-id") String programId) {

    ProgramType type = getProgramType(programType);
    if (type == null) {
      responder.sendString(HttpResponseStatus.METHOD_NOT_ALLOWED,
                           String.format("Program type '%s' not supported", programType));
      return;
    }

    try {
      Id.Program id = Id.Program.from(namespaceId, appId, type, programId);
      ProgramSpecification specification = getProgramSpecification(id, type);
      if (specification == null) {
        responder.sendStatus(HttpResponseStatus.NOT_FOUND);
      } else {
        responder.sendJson(HttpResponseStatus.OK, specification);
      }
    } catch (SecurityException e) {
      responder.sendStatus(HttpResponseStatus.UNAUTHORIZED);
    } catch (Throwable e) {
      LOG.error("Got exception:", e);
      responder.sendStatus(HttpResponseStatus.INTERNAL_SERVER_ERROR);
    }
  }

  /**
   * Returns the status for all programs that are passed into the data. The data is an array of JSON objects
   * where each object must contain the following three elements: appId, programType, and programId
   * (flow name, service name, etc.).
   * <p>
   * Example input:
   * <pre><code>
   * [{"appId": "App1", "programType": "Service", "programId": "Service1"},
   * {"appId": "App1", "programType": "Mapreduce", "programId": "MapReduce2"},
   * {"appId": "App2", "programType": "Flow", "programId": "Flow1"}]
   * </code></pre>
   * </p><p>
   * The response will be an array of JsonObjects each of which will contain the three input parameters
   * as well as 2 fields, "status" which maps to the status of the program and "statusCode" which maps to the
   * status code for the data in that JsonObjects.
   * </p><p>
   * If an error occurs in the input (for the example above, App2 does not exist), then all JsonObjects for which the
   * parameters have a valid status will have the status field but all JsonObjects for which the parameters do not have
   * a valid status will have an error message and statusCode.
   * </p><p>
   * For example, if there is no App2 in the data above, then the response would be 200 OK with following possible data:
   * </p>
   * <pre><code>
   * [{"appId": "App1", "programType": "Service", "programId": "Service1", "statusCode": 200, "status": "RUNNING"},
   * {"appId": "App1", "programType": "Mapreduce", "programId": "Mapreduce2", "statusCode": 200, "status": "STOPPED"},
   * {"appId":"App2", "programType":"Flow", "programId":"Flow1", "statusCode":404, "error": "App: App2 not found"}]
   * </code></pre>
   */
  @POST
  @Path("/status")
  public void getStatuses(HttpRequest request, HttpResponder responder,
                          @PathParam("namespace-id") String namespaceId) {
    try {
      List<BatchEndpointStatus> args = statusFromBatchArgs(decodeArrayArguments(request, responder));
      // if args is null, then there was an error in decoding args and response was already sent
      if (args == null) {
        return;
      }
      for (BatchEndpointStatus requestedObj : args) {
        ProgramType programType = ProgramType.valueOfPrettyName(requestedObj.getProgramType());
        Id.Program progId = Id.Program.from(namespaceId, requestedObj.getAppId(), programType,
                                            requestedObj.getProgramId());
        // get th statuses
        StatusMap statusMap = getStatus(progId, programType);
        if (statusMap.getStatus() != null) {
          requestedObj.setStatusCode(HttpResponseStatus.OK.getCode());
          requestedObj.setStatus(statusMap.getStatus());
        } else {
          requestedObj.setStatusCode(statusMap.getStatusCode());
          requestedObj.setError(statusMap.getError());
        }
        // set the program type to the pretty name in case the request originally didn't have pretty name
        requestedObj.setProgramType(programType.getPrettyName());
      }
      responder.sendJson(HttpResponseStatus.OK, args);
    } catch (SecurityException e) {
      responder.sendStatus(HttpResponseStatus.UNAUTHORIZED);
    } catch (Throwable e) {
      LOG.error("Got exception:", e);
      responder.sendStatus(HttpResponseStatus.INTERNAL_SERVER_ERROR);
    }
  }

  /**
   * Returns the number of instances for all program runnables that are passed into the data. The data is an array of
   * Json objects where each object must contain the following three elements: appId, programType, and programId
   * (flow name, service name, or procedure name). Retrieving instances only applies to flows, procedures, and user
   * services. For flows and procedures, another parameter, "runnableId", must be provided. This corresponds to the
   * flowlet/runnable for which to retrieve the instances. This does not apply to procedures.
   * <p>
   * Example input:
   * <pre><code>
   * [{"appId": "App1", "programType": "Service", "programId": "Service1", "runnableId": "Runnable1"},
   *  {"appId": "App1", "programType": "Mapreduce", "programId": "Mapreduce2"},
   *  {"appId": "App2", "programType": "Flow", "programId": "Flow1", "runnableId": "Flowlet1"}]
   * </code></pre>
   * </p><p>
   * The response will be an array of JsonObjects each of which will contain the three input parameters
   * as well as 3 fields:
   * <ul>
   * <li>"provisioned" which maps to the number of instances actually provided for the input runnable;</li>
   * <li>"requested" which maps to the number of instances the user has requested for the input runnable; and</li>
   * <li>"statusCode" which maps to the http status code for the data in that JsonObjects (200, 400, 404).</li>
   * </ul>
   * </p><p>
   * If an error occurs in the input (for the example above, Flowlet1 does not exist), then all JsonObjects for
   * which the parameters have a valid instances will have the provisioned and requested fields status code fields
   * but all JsonObjects for which the parameters are not valid will have an error message and statusCode.
   * </p><p>
   * For example, if there is no Flowlet1 in the above data, then the response could be 200 OK with the following data:
   * </p>
   * <pre><code>
   * [{"appId": "App1", "programType": "Service", "programId": "Service1", "runnableId": "Runnable1",
   *   "statusCode": 200, "provisioned": 2, "requested": 2},
   *  {"appId": "App1", "programType": "Mapreduce", "programId": "Mapreduce2", "statusCode": 200, "provisioned": 1,
   *   "requested": 3},
   *  {"appId": "App2", "programType": "Flow", "programId": "Flow1", "runnableId": "Flowlet1", "statusCode": 404,
   *   "error": "Program": Flowlet1 not found"}]
   * </code></pre>
   */
  @POST
  @Path("/instances")
  public void getInstances(HttpRequest request, HttpResponder responder,
                           @PathParam("namespace-id") String namespaceId) {
    try {
      List<BatchEndpointInstances> args = instancesFromBatchArgs(decodeArrayArguments(request, responder));
      // if args is null then the response has already been sent
      if (args == null) {
        return;
      }
      for (BatchEndpointInstances requestedObj : args) {
        String appId = requestedObj.getAppId();
        ApplicationSpecification spec = store.getApplication(Id.Application.from(namespaceId, appId));
        if (spec == null) {
          addCodeError(requestedObj, HttpResponseStatus.NOT_FOUND.getCode(), "App: " + appId + " not found");
          continue;
        }

        String programTypeStr = requestedObj.getProgramType();
        ProgramType programType = ProgramType.valueOfPrettyName(programTypeStr);
        // cant get instances for things that are not flows, services, or procedures
        if (!canHaveInstances(programType)) {
          addCodeError(requestedObj, HttpResponseStatus.BAD_REQUEST.getCode(),
                       "Program type: " + programType + " is not a valid program type to get instances");
          continue;
        }

        populateProgramInstances(requestedObj, namespaceId, appId, spec, programType, requestedObj.getProgramId());
      }
      responder.sendJson(HttpResponseStatus.OK, args);
    } catch (SecurityException e) {
      responder.sendStatus(HttpResponseStatus.UNAUTHORIZED);
    } catch (JsonSyntaxException e) {
      responder.sendStatus(HttpResponseStatus.BAD_REQUEST);
    } catch (Throwable e) {
      LOG.error("Got exception:", e);
      responder.sendStatus(HttpResponseStatus.INTERNAL_SERVER_ERROR);
    }
  }

  /*
  Note: Cannot combine the following get all programs methods into one because then API path will clash with /apps path
   */

  /**
   * Returns a list of flows associated with a namespace.
   */
  @GET
  @Path("/flows")
  public void getAllFlows(HttpRequest request, HttpResponder responder,
                          @PathParam("namespace-id") String namespaceId) {
    programList(responder, namespaceId, ProgramType.FLOW, null, store);
  }

  /**
   * Returns a list of procedures associated with a namespace.
   */
  @GET
  @Path("/procedures")
  public void getAllProcedures(HttpRequest request, HttpResponder responder,
                               @PathParam("namespace-id") String namespaceId) {
    programList(responder, namespaceId, ProgramType.PROCEDURE, null, store);
  }

  /**
   * Returns a list of map/reduces associated with a namespace.
   */
  @GET
  @Path("/mapreduce")
  public void getAllMapReduce(HttpRequest request, HttpResponder responder,
                              @PathParam("namespace-id") String namespaceId) {
    programList(responder, namespaceId, ProgramType.MAPREDUCE, null, store);
  }

  /**
   * Returns a list of spark jobs associated with a namespace.
   */
  @GET
  @Path("/spark")
  public void getAllSpark(HttpRequest request, HttpResponder responder,
                          @PathParam("namespace-id") String namespaceId) {
    programList(responder, namespaceId, ProgramType.SPARK, null, store);
  }

  /**
   * Returns a list of workflows associated with a namespace.
   */
  @GET
  @Path("/workflows")
  public void getAllWorkflows(HttpRequest request, HttpResponder responder,
                              @PathParam("namespace-id") String namespaceId) {
    programList(responder, namespaceId, ProgramType.WORKFLOW, null, store);
  }

  /**
   * Returns a list of services associated with a namespace.
   */
  @GET
  @Path("/services")
  public void getAllServices(HttpRequest request, HttpResponder responder,
                             @PathParam("namespace-id") String namespaceId) {
    programList(responder, namespaceId, ProgramType.SERVICE, null, store);
  }

  @GET
  @Path("/workers")
  public void getAllWorkers(HttpRequest request, HttpResponder responder,
                            @PathParam("namespace-id") String namespaceId) {
    programList(responder, namespaceId, ProgramType.WORKER, null, store);
  }

  /**
   * Returns number of instances of a worker.
   */
  @GET
  @Path("/apps/{app-id}/workers/{worker-id}/instances")
  public void getWorkerInstances(HttpRequest request, HttpResponder responder,
                                 @PathParam("namespace-id") String namespaceId,
                                 @PathParam("app-id") String appId,
                                 @PathParam("worker-id") String workerId) {
    try {
      int count = store.getWorkerInstances(Id.Program.from(namespaceId, appId, ProgramType.WORKER, workerId));
      responder.sendJson(HttpResponseStatus.OK, new Instances(count));
    } catch (SecurityException e) {
      responder.sendStatus(HttpResponseStatus.UNAUTHORIZED);
    } catch (Throwable e) {
      if (respondIfElementNotFound(e, responder)) {
        return;
      }
      LOG.error("Got exception: ", e);
      responder.sendStatus(HttpResponseStatus.INTERNAL_SERVER_ERROR);
    }
  }

  /**
   * Sets the number of instances of a worker.
   */
  @PUT
  @Path("/apps/{app-id}/workers/{worker-id}/instances")
  public void setWorkerInstances(HttpRequest request, HttpResponder responder,
                                 @PathParam("namespace-id") String namespaceId,
                                 @PathParam("app-id") String appId,
                                 @PathParam("worker-id") String workerId) {
    int instances;
    try {
      try {
        instances = getInstances(request);
      } catch (IllegalArgumentException e) {
        responder.sendString(HttpResponseStatus.BAD_REQUEST, "Invalid instance value in request");
        return;
      } catch (JsonSyntaxException e) {
        responder.sendString(HttpResponseStatus.BAD_REQUEST, "Invalid JSON in request");
        return;
      }
      if (instances < 1) {
        responder.sendString(HttpResponseStatus.BAD_REQUEST, "Instance count should be greater than 0");
        return;
      }
    } catch (Throwable th) {
      responder.sendString(HttpResponseStatus.BAD_REQUEST, "Invalid instance count.");
      return;
    }

    try {
      Id.Program programId = Id.Program.from(namespaceId, appId, ProgramType.WORKER, workerId);
      int oldInstances = store.getWorkerInstances(programId);
      if (oldInstances != instances) {
        store.setWorkerInstances(programId, instances);
        ProgramRuntimeService.RuntimeInfo runtimeInfo = findRuntimeInfo(namespaceId, appId, workerId,
                                                                        ProgramType.WORKER, runtimeService);
        if (runtimeInfo != null) {
          runtimeInfo.getController().command(ProgramOptionConstants.INSTANCES,
                                              ImmutableMap.of(programId.getId(), String.valueOf(instances))).get();
        }
      }
      responder.sendStatus(HttpResponseStatus.OK);
    } catch (SecurityException e) {
      responder.sendStatus(HttpResponseStatus.UNAUTHORIZED);
    } catch (Throwable e) {
      if (respondIfElementNotFound(e, responder)) {
        return;
      }
      LOG.error("Got exception:", e);
      responder.sendStatus(HttpResponseStatus.INTERNAL_SERVER_ERROR);
    }
  }

  /********************** Flow/Flowlet APIs ***********************************************************/
  /**
   * Returns number of instances for a flowlet within a flow.
   */
  @GET
  @Path("/apps/{app-id}/flows/{flow-id}/flowlets/{flowlet-id}/instances")
  public void getFlowletInstances(HttpRequest request, HttpResponder responder,
                                  @PathParam("namespace-id") String namespaceId,
                                  @PathParam("app-id") String appId, @PathParam("flow-id") String flowId,
                                  @PathParam("flowlet-id") String flowletId) {
    try {
      int count = store.getFlowletInstances(Id.Program.from(namespaceId, appId, ProgramType.FLOW, flowId), flowletId);
      responder.sendJson(HttpResponseStatus.OK, new Instances(count));
    } catch (SecurityException e) {
      responder.sendStatus(HttpResponseStatus.UNAUTHORIZED);
    } catch (Throwable e) {
      if (respondIfElementNotFound(e, responder)) {
        return;
      }
      LOG.error("Got exception:", e);
      responder.sendStatus(HttpResponseStatus.INTERNAL_SERVER_ERROR);
    }
  }

  /**
   * Increases number of instance for a flowlet within a flow.
   */
  @PUT
  @Path("/apps/{app-id}/flows/{flow-id}/flowlets/{flowlet-id}/instances")
  public void setFlowletInstances(HttpRequest request, HttpResponder responder,
                                  @PathParam("namespace-id") String namespaceId,
                                  @PathParam("app-id") String appId, @PathParam("flow-id") String flowId,
                                  @PathParam("flowlet-id") String flowletId) {
    int instances;
    try {
      try {
        instances = getInstances(request);
      } catch (IllegalArgumentException e) {
        responder.sendString(HttpResponseStatus.BAD_REQUEST, "Invalid instance value in request");
        return;
      } catch (JsonSyntaxException e) {
        responder.sendString(HttpResponseStatus.BAD_REQUEST, "Invalid JSON in request");
        return;
      }
      if (instances < 1) {
        responder.sendString(HttpResponseStatus.BAD_REQUEST, "Instance count should be greater than 0");
        return;
      }
    } catch (Throwable th) {
      responder.sendString(HttpResponseStatus.BAD_REQUEST, "Invalid instance count.");
      return;
    }

    try {
      Id.Program programId = Id.Program.from(namespaceId, appId, ProgramType.FLOW, flowId);
      int oldInstances = store.getFlowletInstances(programId, flowletId);
      if (oldInstances != instances) {
        FlowSpecification flowSpec = store.setFlowletInstances(programId, flowletId, instances);
        ProgramRuntimeService.RuntimeInfo runtimeInfo = findRuntimeInfo(namespaceId, appId, flowId, ProgramType.FLOW,
                                                                        runtimeService);
        if (runtimeInfo != null) {
          runtimeInfo.getController()
            .command(ProgramOptionConstants.INSTANCES,
                     ImmutableMap.of("flowlet", flowletId,
                                     "newInstances", String.valueOf(instances),
                                     "oldFlowSpec", GSON.toJson(flowSpec, FlowSpecification.class))).get();
        }
      }
      responder.sendStatus(HttpResponseStatus.OK);
    } catch (SecurityException e) {
      responder.sendStatus(HttpResponseStatus.UNAUTHORIZED);
    } catch (Throwable e) {
      if (respondIfElementNotFound(e, responder)) {
        return;
      }
      LOG.error("Got exception:", e);
      responder.sendStatus(HttpResponseStatus.INTERNAL_SERVER_ERROR);
    }
  }

  @GET
  @Path("/apps/{app-id}/{program-category}/{program-id}/live-info")
  @SuppressWarnings("unused")
  public void liveInfo(HttpRequest request, HttpResponder responder, @PathParam("namespace-id") String namespaceId,
                       @PathParam("app-id") String appId, @PathParam("program-category") String programCategory,
                       @PathParam("program-id") String programId) {
    ProgramType type = getProgramType(programCategory);
    if (type == null) {
      responder.sendString(HttpResponseStatus.METHOD_NOT_ALLOWED,
                           String.format("Live-info not supported for program type '%s'", programCategory));
      return;
    }
    getLiveInfo(responder, namespaceId, appId, programId, ProgramType.valueOfCategoryName(programCategory),
                runtimeService);
  }

  /**
   * Deletes queues.
   */
  @DELETE
  @Path("/apps/{app-id}/flows/{flow-id}/queues")
  public void deleteFlowQueues(HttpRequest request, HttpResponder responder,
                               @PathParam("namespace-id") String namespaceId,
                               @PathParam("app-id") String appId,
                               @PathParam("flow-id") String flowId) {
    Id.Program programId = Id.Program.from(namespaceId, appId, ProgramType.FLOW, flowId);
    try {
      ProgramStatus status = getProgramStatus(programId, ProgramType.FLOW);
      if (status.getStatus().equals(HttpResponseStatus.NOT_FOUND.toString())) {
        responder.sendStatus(HttpResponseStatus.NOT_FOUND);
      } else if (status.getStatus().equals("RUNNING")) {
        responder.sendString(HttpResponseStatus.FORBIDDEN, "Flow is running, please stop it first.");
      } else {
        queueAdmin.dropAllForFlow(namespaceId, appId, flowId);
        // delete process metrics that are used to calculate the queue size (process.events.pending metric name)
        deleteProcessMetricsForFlow(appId, flowId);
        responder.sendStatus(HttpResponseStatus.OK);
      }
    } catch (SecurityException e) {
      responder.sendStatus(HttpResponseStatus.UNAUTHORIZED);
    } catch (Throwable e) {
      LOG.error("Got exception:", e);
      responder.sendStatus(HttpResponseStatus.INTERNAL_SERVER_ERROR);
    }
  }

  /**
   * Return the number of instances of a service.
   */
  @GET
  @Path("/apps/{app-id}/services/{service-id}/instances")
  public void getServiceInstances(HttpRequest request, HttpResponder responder,
                                  @PathParam("namespace-id") String namespaceId,
                                  @PathParam("app-id") String appId,
                                  @PathParam("service-id") String serviceId) {
    getServiceInstances(responder, namespaceId, appId, serviceId, serviceId);
  }

  void getServiceInstances(HttpResponder responder,
                           String namespaceId, String appId, String serviceId, String runnableName) {
    try {
      Id.Program programId = Id.Program.from(namespaceId, appId, ProgramType.SERVICE, serviceId);
      if (!store.programExists(programId, ProgramType.SERVICE)) {
        responder.sendString(HttpResponseStatus.NOT_FOUND, "Service not found");
        return;
      }

      ServiceSpecification specification = (ServiceSpecification) getProgramSpecification(programId,
                                                                                          ProgramType.SERVICE);
      if (specification == null) {
        responder.sendStatus(HttpResponseStatus.NOT_FOUND);
        return;
      }

      // If the runnable name is the same as the service name, then uses the service spec, otherwise use the worker spec
      int instances;
      if (specification.getName().equals(runnableName)) {
        instances = specification.getInstances();
      } else {
        ServiceWorkerSpecification workerSpec = specification.getWorkers().get(runnableName);
        if (workerSpec == null) {
          responder.sendStatus(HttpResponseStatus.NOT_FOUND);
          return;
        }
        instances = workerSpec.getInstances();
      }

      responder.sendJson(HttpResponseStatus.OK,
                         new ServiceInstances(instances, getInstanceCount(namespaceId, appId, ProgramType.SERVICE,
                                                                          serviceId, runnableName)));

    } catch (SecurityException e) {
      responder.sendStatus(HttpResponseStatus.UNAUTHORIZED);
    } catch (Throwable e) {
      LOG.error("Got exception:", e);
      responder.sendStatus(HttpResponseStatus.INTERNAL_SERVER_ERROR);
    }
  }

  /**
   * Set instances of a service.
   */
  @PUT
  @Path("/apps/{app-id}/services/{service-id}/instances")
  public void setServiceInstances(HttpRequest request, HttpResponder responder,
                                  @PathParam("namespace-id") String namespaceId,
                                  @PathParam("app-id") String appId,
                                  @PathParam("service-id") String serviceId) {
    setServiceInstances(request, responder, namespaceId, appId, serviceId, serviceId);
  }

  void setServiceInstances(HttpRequest request, HttpResponder responder,
                           String namespaceId, String appId, String serviceId, String runnableName) {

    try {
      Id.Program programId = Id.Program.from(namespaceId, appId, ProgramType.SERVICE, serviceId);
      if (!store.programExists(programId, ProgramType.SERVICE)) {
        responder.sendString(HttpResponseStatus.NOT_FOUND, "Service not found");
        return;
      }

      int instances;
      try {
        instances = getInstances(request);
      } catch (IllegalArgumentException e) {
        responder.sendString(HttpResponseStatus.BAD_REQUEST, "Invalid instance value in request");
        return;
      } catch (JsonSyntaxException e) {
        responder.sendString(HttpResponseStatus.BAD_REQUEST, "Invalid JSON in request");
        return;
      }
      if (instances < 1) {
        responder.sendString(HttpResponseStatus.BAD_REQUEST, "Instance count should be greater than 0");
        return;
      }

      // If the runnable name is the same as the service name, it's setting the service instances
      // TODO: This REST API is bad, need to update (CDAP-388)
      int oldInstances = (runnableName.equals(serviceId)) ? store.getServiceInstances(programId)
        : store.getServiceWorkerInstances(programId, runnableName);
      if (oldInstances != instances) {
        if (runnableName.equals(serviceId)) {
          store.setServiceInstances(programId, instances);
        } else {
          store.setServiceWorkerInstances(programId, runnableName, instances);
        }

        ProgramRuntimeService.RuntimeInfo runtimeInfo = findRuntimeInfo(programId.getNamespaceId(),
                                                                        programId.getApplicationId(),
                                                                        programId.getId(),
                                                                        ProgramType.SERVICE, runtimeService);
        if (runtimeInfo != null) {
          runtimeInfo.getController().command(ProgramOptionConstants.INSTANCES,
                                              ImmutableMap.of(runnableName, String.valueOf(instances))).get();
        }
      }
      responder.sendStatus(HttpResponseStatus.OK);
    } catch (SecurityException e) {
      responder.sendStatus(HttpResponseStatus.UNAUTHORIZED);
    } catch (Throwable throwable) {
      if (respondIfElementNotFound(throwable, responder)) {
        return;
      }
      LOG.error("Got exception : ", throwable);
      responder.sendStatus(HttpResponseStatus.INTERNAL_SERVER_ERROR);
    }
  }

  @DELETE
  @Path("/queues")
  public synchronized void deleteQueues(HttpRequest request, HttpResponder responder,
                                        @PathParam("namespace-id") String namespaceId) {
    // synchronized to avoid a potential race condition here:
    // 1. the check for state returns that all flows are STOPPED
    // 2. The API deletes queues because
    // Between 1. and 2., a flow is started using the /namespaces/{namespace-id}/apps/{app-id}/flows/{flow-id}/start API
    // Averting this race condition by synchronizing this method. The resource that needs to be locked here is
    // runtimeService. This should work because the method that is used to start a flow - startStopProgram - is also
    // synchronized on this.
    // This synchronization works in HA mode because even in HA mode there is only one leader at a time.
    try {
      List<ProgramRecord> flows = listPrograms(Id.Namespace.from(namespaceId), ProgramType.FLOW, store);
      for (ProgramRecord flow : flows) {
        String appId = flow.getApp();
        String flowId = flow.getName();
        Id.Program programId = Id.Program.from(namespaceId, appId, ProgramType.FLOW, flowId);
        ProgramStatus status = getProgramStatus(programId, ProgramType.FLOW);
        if (!"STOPPED".equals(status.getStatus())) {
          responder.sendString(HttpResponseStatus.FORBIDDEN,
                               String.format("Flow '%s' from application '%s' in namespace '%s' is running, " +
                                               "please stop it first.", flowId, appId, namespaceId));
          return;
        }
      }
      queueAdmin.dropAllInNamespace(namespaceId);
      // delete process metrics that are used to calculate the queue size (process.events.pending metric name)
      // TODO: CDAP-1184 Implement metrics deletion once we have v3 APIs for deleting metrics
      responder.sendStatus(HttpResponseStatus.OK);
    } catch (Exception e) {
      LOG.error("Error while deleting queues in namespace " + namespaceId, e);
      responder.sendString(HttpResponseStatus.INTERNAL_SERVER_ERROR, e.getMessage());
    }
  }

  /**
   * Populates requested and provisioned instances for a program type.
   * The program type passed here should be one that can have instances (flows, services or procedures)
   * Requires caller to do this validation.
   */
  private void populateProgramInstances(BatchEndpointInstances requestedObj, String namespaceId, String appId,
                                        ApplicationSpecification spec, ProgramType programType,
                                        String programId) {
    int requested;
    String runnableId;
    if (programType == ProgramType.PROCEDURE) {
      // the "runnable" for procedures has the same id as the procedure name
      runnableId = programId;
      if (!spec.getProcedures().containsKey(programId)) {
        addCodeError(requestedObj, HttpResponseStatus.NOT_FOUND.getCode(),
                     "Procedure: " + programId + " not found");
        return;
      }
      requested = store.getProcedureInstances(Id.Program.from(namespaceId, appId, ProgramType.PROCEDURE, programId));
    } else if (programType == ProgramType.WORKER) {
      runnableId = programId;
      if (!spec.getWorkers().containsKey(programId)) {
        addCodeError(requestedObj, HttpResponseStatus.NOT_FOUND.getCode(),
                     "Worker: " + programId + " not found");
        return;
      }
      requested = store.getWorkerInstances(Id.Program.from(namespaceId, appId, ProgramType.PROCEDURE, programId));
    } else {
      // services and flows must have runnable id
      if (requestedObj.getRunnableId() == null) {
        addCodeError(requestedObj, HttpResponseStatus.BAD_REQUEST.getCode(),
                     "Must provide a string runnableId for flows/services");
        return;
      }

      runnableId = requestedObj.getRunnableId();
      if (programType == ProgramType.FLOW) {
        FlowSpecification flowSpec = spec.getFlows().get(programId);
        if (flowSpec == null) {
          addCodeError(requestedObj, HttpResponseStatus.NOT_FOUND.getCode(), "Flow: " + programId + " not found");
          return;
        }

        FlowletDefinition flowletDefinition = flowSpec.getFlowlets().get(runnableId);
        if (flowletDefinition == null) {
          addCodeError(requestedObj, HttpResponseStatus.NOT_FOUND.getCode(),
                       "Flowlet: " + runnableId + " not found");
          return;
        }
        requested = flowletDefinition.getInstances();

      } else {
        // Services
        ServiceSpecification serviceSpec = spec.getServices().get(programId);
        if (serviceSpec == null) {
          addCodeError(requestedObj, HttpResponseStatus.NOT_FOUND.getCode(),
                       "Service: " + programId + " not found");
          return;
        }

        if (serviceSpec.getName().equals(runnableId)) {
          // If runnable name is the same as the service name, returns the service http server instances
          requested = serviceSpec.getInstances();
        } else {
          // Otherwise, get it from the worker
          ServiceWorkerSpecification workerSpec = serviceSpec.getWorkers().get(runnableId);
          if (workerSpec == null) {
            addCodeError(requestedObj, HttpResponseStatus.NOT_FOUND.getCode(),
                         "Runnable: " + runnableId + " not found");
            return;
          }
          requested = workerSpec.getInstances();
        }
      }
    }
    // use the pretty name of program types to be consistent
    requestedObj.setProgramType(programType.getPrettyName());
    int provisioned = getInstanceCount(namespaceId, appId, programType, programId, runnableId);
    requestedObj.setStatusCode(HttpResponseStatus.OK.getCode());
    requestedObj.setRequested(requested);
    requestedObj.setProvisioned(provisioned);
  }

  /**
   * Returns a map where the pairs map from status to program status (e.g. {"status" : "RUNNING"}) or
   * in case of an error in the input (e.g. invalid id, program not found), a map from statusCode to integer and
   * error to error message (e.g. {"statusCode": 404, "error": "Program not found"})
   *
   * @param id The Program Id to get the status of
   * @param type The Type of the Program to get the status of
   * @throws RuntimeException if failed to determine the program status
   */
  private StatusMap getStatus(final Id.Program id, final ProgramType type) {
    // invalid type does not exist
    if (type == null) {
      return new StatusMap(null, "Invalid program type provided", HttpResponseStatus.BAD_REQUEST.getCode());
    }

    try {
      // check that app exists
      ApplicationSpecification appSpec = store.getApplication(id.getApplication());
      if (appSpec == null) {
        return new StatusMap(null, "App: " + id.getApplicationId() + " not found",
                             HttpResponseStatus.NOT_FOUND.getCode());
      }

      return getProgramStatus(id, type, new StatusMap());
    } catch (Exception e) {
      LOG.error("Exception raised when getting program status for {} {}", id, type, e);
      return new StatusMap(null, "Failed to get program status", HttpResponseStatus.INTERNAL_SERVER_ERROR.getCode());
    }
  }

  private StatusMap getProgramStatus(Id.Program id, ProgramType type, StatusMap statusMap) {
    // getProgramStatus returns program status or http response status NOT_FOUND
    String programStatus = getProgramStatus(id, type).getStatus();
    if (programStatus.equals(HttpResponseStatus.NOT_FOUND.toString())) {
      statusMap.setStatusCode(HttpResponseStatus.NOT_FOUND.getCode());
      statusMap.setError("Program not found");
    } else {
      statusMap.setStatus(programStatus);
      statusMap.setStatusCode(HttpResponseStatus.OK.getCode());
    }
    return statusMap;
  }

  /**
   * 'protected' only to support v2 webapp APIs
   */
  protected ProgramStatus getProgramStatus(Id.Program id, ProgramType type) {
    try {
      ProgramRuntimeService.RuntimeInfo runtimeInfo = findRuntimeInfo(id, type);

      if (runtimeInfo == null) {
        if (type != ProgramType.WEBAPP) {
          //Runtime info not found. Check to see if the program exists.
          ProgramSpecification spec = getProgramSpecification(id, type);
          if (spec == null) {
            // program doesn't exist
            return new ProgramStatus(id.getApplicationId(), id.getId(), HttpResponseStatus.NOT_FOUND.toString());
          }
          if (type == ProgramType.MAPREDUCE && !store.getRuns(id, ProgramRunStatus.RUNNING, 0,
                                                              Long.MAX_VALUE, 1).isEmpty()) {
            // MapReduce program exists and running as a part of Workflow
            return new ProgramStatus(id.getApplicationId(), id.getId(), "RUNNING");
          }
          return new ProgramStatus(id.getApplicationId(), id.getId(), "STOPPED");
        }
        // TODO: Fetching webapp status is a hack. This will be fixed when webapp spec is added.
        Location webappLoc = null;
        try {
          webappLoc = Programs.programLocation(namespacedLocationFactory, appFabricDir, id, ProgramType.WEBAPP);
        } catch (FileNotFoundException e) {
          // No location found for webapp, no need to log this exception
        }

        if (webappLoc != null && webappLoc.exists()) {
          // webapp exists and not running. so return stopped.
          return new ProgramStatus(id.getApplicationId(), id.getId(), "STOPPED");
        }

        // webapp doesn't exist
        return new ProgramStatus(id.getApplicationId(), id.getId(), HttpResponseStatus.NOT_FOUND.toString());
      }

      String status = controllerStateToString(runtimeInfo.getController().getState());
      return new ProgramStatus(id.getApplicationId(), id.getId(), status);
    } catch (Throwable throwable) {
      LOG.warn(throwable.getMessage(), throwable);
      throw Throwables.propagate(throwable);
    }
  }

  /**
   * Temporarily protected. Should be made private when all v3 APIs (webapp in this case) have been implemented.
   */
  protected ProgramRuntimeService.RuntimeInfo findRuntimeInfo(Id.Program identifier, ProgramType type) {
    Collection<ProgramRuntimeService.RuntimeInfo> runtimeInfos = runtimeService.list(type).values();
    Preconditions.checkNotNull(runtimeInfos, UserMessages.getMessage(UserErrors.RUNTIME_INFO_NOT_FOUND),
                               identifier.getNamespaceId(), identifier.getApplicationId());
    for (ProgramRuntimeService.RuntimeInfo info : runtimeInfos) {
      if (identifier.equals(info.getProgramId())) {
        return info;
      }
    }
    return null;
  }

  @Nullable
  private ProgramSpecification getProgramSpecification(Id.Program id, ProgramType type) throws Exception {
    ApplicationSpecification appSpec;
    try {
      appSpec = store.getApplication(id.getApplication());
      if (appSpec == null) {
        return null;
      }

      String programId = id.getId();
      ProgramSpecification programSpec;
      if (type == ProgramType.FLOW && appSpec.getFlows().containsKey(programId)) {
        programSpec = appSpec.getFlows().get(id.getId());
      } else if (type == ProgramType.PROCEDURE && appSpec.getProcedures().containsKey(programId)) {
        programSpec = appSpec.getProcedures().get(id.getId());
      } else if (type == ProgramType.MAPREDUCE && appSpec.getMapReduce().containsKey(programId)) {
        programSpec = appSpec.getMapReduce().get(id.getId());
      } else if (type == ProgramType.SPARK && appSpec.getSpark().containsKey(programId)) {
        programSpec = appSpec.getSpark().get(id.getId());
      } else if (type == ProgramType.WORKFLOW && appSpec.getWorkflows().containsKey(programId)) {
        programSpec = appSpec.getWorkflows().get(id.getId());
      } else if (type == ProgramType.SERVICE && appSpec.getServices().containsKey(programId)) {
        programSpec = appSpec.getServices().get(id.getId());
      } else if (type == ProgramType.WORKER && appSpec.getWorkers().containsKey(programId)) {
        programSpec = appSpec.getWorkers().get(id.getId());
      } else {
        programSpec = null;
      }
      return programSpec;
    } catch (Throwable throwable) {
      LOG.warn(throwable.getMessage(), throwable);
      throw new Exception(throwable.getMessage());
    }
  }

  /** NOTE: This was a temporary hack done to map the status to something that is
   * UI friendly. Internal states of program controller are reasonable and hence
   * no point in changing them.
   */
  private String controllerStateToString(ProgramController.State state) {
    if (state == ProgramController.State.ALIVE) {
      return "RUNNING";
    }
    if (state == ProgramController.State.ERROR) {
      return "FAILED";
    }
    return state.toString();
  }

  private synchronized void startStopProgram(HttpRequest request, HttpResponder responder, String namespaceId,
                                             String appId, ProgramType programType, String programId,
                                             String action) {
    if (programType == null) {
      responder.sendStatus(HttpResponseStatus.NOT_FOUND);
    } else {
      LOG.trace("{} call from AppFabricHttpHandler for app {}, flow type {} id {}",
                action, appId, programType, programId);
      programStartStop(request, responder, namespaceId, appId, programId, programType, action);
    }
  }

  /**
   * Protected temporarily until all v2 APIs are migrated (webapp APIs in this case).
   */
  protected void programStartStop(HttpRequest request, HttpResponder responder, String namespaceId, String appId,
                                  String programId, ProgramType type, String action) {
    try {
      Id.Program id = Id.Program.from(namespaceId, appId, type, programId);
      AppFabricServiceStatus status;
      if ("start".equals(action)) {
        status = start(id, type, decodeArguments(request), false);
      } else if ("debug".equals(action)) {
        status = start(id, type, decodeArguments(request), true);
      } else if ("stop".equals(action)) {
        status = stop(id, type);
      } else {
        throw new IllegalArgumentException("action must be start, stop, or debug, but is: " + action);
      }
      if (status == AppFabricServiceStatus.INTERNAL_ERROR) {
        responder.sendStatus(HttpResponseStatus.INTERNAL_SERVER_ERROR);
        return;
      }

      responder.sendString(status.getCode(), status.getMessage());
    } catch (SecurityException e) {
      responder.sendStatus(HttpResponseStatus.UNAUTHORIZED);
    } catch (Throwable e) {
      LOG.error("Got exception:", e);
      responder.sendStatus(HttpResponseStatus.INTERNAL_SERVER_ERROR);
    }
  }

  /**
   * Starts a Program.
   */
  private AppFabricServiceStatus start(final Id.Program id, ProgramType type,
                                       Map<String, String> overrides, boolean debug) {

    try {
      if (isRunning(id, type)) {
        return AppFabricServiceStatus.PROGRAM_ALREADY_RUNNING;
      }

      Map<String, String> sysArgs = propertiesResolver.getSystemProperties(id, type);
      Map<String, String> userArgs = propertiesResolver.getUserProperties(id, type);
      if (overrides != null) {
        userArgs.putAll(overrides);
      }

      ProgramRuntimeService.RuntimeInfo runtimeInfo = lifecycleService.start(id, type, sysArgs, userArgs, debug);
      return (runtimeInfo != null) ? AppFabricServiceStatus.OK : AppFabricServiceStatus.INTERNAL_ERROR;
    } catch (Throwable throwable) {
      LOG.error(throwable.getMessage(), throwable);
      if (throwable instanceof FileNotFoundException) {
        return AppFabricServiceStatus.PROGRAM_NOT_FOUND;
      }
      return AppFabricServiceStatus.INTERNAL_ERROR;
    }
  }

  private boolean isRunning(Id.Program id, ProgramType type) {
    String programStatus = getStatus(id, type).getStatus();
    return programStatus != null && !"STOPPED".equals(programStatus);
  }

  /**
   * Stops a Program.
   */
  private AppFabricServiceStatus stop(Id.Program identifier, ProgramType type) {
    ProgramRuntimeService.RuntimeInfo runtimeInfo = findRuntimeInfo(identifier, type);
    if (runtimeInfo == null) {
      try {
        ProgramStatus status = getProgramStatus(identifier, type);
        if (status.getStatus().equals(HttpResponseStatus.NOT_FOUND.toString())) {
          return AppFabricServiceStatus.PROGRAM_NOT_FOUND;
        } else if (ProgramController.State.COMPLETED.toString().equals(status.getStatus())
          || ProgramController.State.KILLED.toString().equals(status.getStatus())) {
          return AppFabricServiceStatus.PROGRAM_ALREADY_STOPPED;
        } else {
          return AppFabricServiceStatus.RUNTIME_INFO_NOT_FOUND;
        }
      } catch (Exception e) {
        return AppFabricServiceStatus.INTERNAL_ERROR;
      }
    }

    try {
      Preconditions.checkNotNull(runtimeInfo,
                                 UserMessages.getMessage(UserErrors.RUNTIME_INFO_NOT_FOUND), type, identifier);
      ProgramController controller = runtimeInfo.getController();
      controller.stop().get();
      return AppFabricServiceStatus.OK;
    } catch (Throwable throwable) {
      LOG.warn(throwable.getMessage(), throwable);
      return AppFabricServiceStatus.INTERNAL_ERROR;
    }
  }

  private void getRuns(HttpResponder responder, Id.Program programId, String status,
                       long start, long end, int limit) {
    try {
      try {
        ProgramRunStatus runStatus = (status == null) ? ProgramRunStatus.ALL :
          ProgramRunStatus.valueOf(status.toUpperCase());
        responder.sendJson(HttpResponseStatus.OK, store.getRuns(programId, runStatus, start, end, limit));
      } catch (IllegalArgumentException e) {
        responder.sendString(HttpResponseStatus.INTERNAL_SERVER_ERROR,
                             "Supported options for status of runs are running/completed/failed");
      }
    } catch (SecurityException e) {
      responder.sendStatus(HttpResponseStatus.UNAUTHORIZED);
    } catch (Throwable e) {
      LOG.error("Got exception:", e);
      responder.sendStatus(HttpResponseStatus.INTERNAL_SERVER_ERROR);
    }
  }

  /**
   * Deserializes and parses the HttpRequest data into a list of JsonObjects. Checks the HttpRequest data to see that
   * the input has valid fields corresponding to the /instances and /status endpoints. If the input data is empty or
   * the data is not of the form of an array of json objects, it sends an appropriate response through the responder
   * and returns null.
   *
   * @param request The HttpRequest to parse
   * @param responder The HttpResponder used to send responses in case of errors
   * @return List of JsonObjects from the request data
   * @throws java.io.IOException Thrown in case of Exceptions when reading the http request data
   */
  @Nullable
  private List<BatchEndpointArgs> decodeArrayArguments(HttpRequest request, HttpResponder responder)
    throws IOException {
    ChannelBuffer content = request.getContent();
    if (!content.readable()) {
      responder.sendString(HttpResponseStatus.BAD_REQUEST, "Cannot read request");
      return null;
    }
    Reader reader = new InputStreamReader(new ChannelBufferInputStream(content), Charsets.UTF_8);
    try {
      List<BatchEndpointArgs> input = GSON.fromJson(reader, new TypeToken<List<BatchEndpointArgs>>() { }.getType());
      for (BatchEndpointArgs requestedObj : input) {
        // make sure the following args exist
        if (requestedObj.getAppId() == null || requestedObj.getProgramId() == null ||
          requestedObj.getProgramType() == null) {
          responder.sendJson(HttpResponseStatus.BAD_REQUEST,
                             "Must provide appId, programType, and programId as strings for each object");
          return null;
        }
        // invalid type
        try {
          if (ProgramType.valueOfPrettyName(requestedObj.getProgramType()) == null) {
            responder.sendJson(HttpResponseStatus.BAD_REQUEST,
                               "Invalid program type provided: " + requestedObj.getProgramType());
            return null;
          }
        } catch (IllegalArgumentException e) {
          responder.sendJson(HttpResponseStatus.BAD_REQUEST,
                             "Invalid program type provided: " + requestedObj.getProgramType());
          return null;
        }

      }
      return input;
    } catch (JsonSyntaxException e) {
      responder.sendJson(HttpResponseStatus.BAD_REQUEST, "Invalid Json object provided");
      return null;
    } finally {
      reader.close();
    }
  }

  /**
   * Convenience class for representing the necessary components in the batch endpoint.
   */
  private class BatchEndpointArgs {
    private String appId = null;
    private String programType = null;
    private String programId = null;
    private String runnableId = null;
    private String error = null;
    private Integer statusCode = null;

    private BatchEndpointArgs(String appId, String programType, String programId, String runnableId, String error,
                              Integer statusCode) {
      this.appId = appId;
      this.programType = programType;
      this.programId = programId;
      this.runnableId = runnableId;
      this.error = error;
      this.statusCode = statusCode;
    }

    public BatchEndpointArgs(BatchEndpointArgs arg) {
      this(arg.appId, arg.programType, arg.programId, arg.runnableId, arg.error, arg.statusCode);
    }

    public String getRunnableId() {
      return runnableId;
    }

    public void setRunnableId(String runnableId) {
      this.runnableId = runnableId;
    }

    public void setError(String error) {
      this.error = error;
    }

    public void setStatusCode(Integer statusCode) {
      this.statusCode = statusCode;
    }

    public int getStatusCode() {
      return statusCode;
    }

    public String getError() {
      return error;
    }

    public String getProgramId() {
      return programId;
    }

    public String getProgramType() {
      return programType;
    }

    public String getAppId() {
      return appId;
    }

    public void setProgramType(String programType) {
      this.programType = programType;
    }
  }

  private class BatchEndpointInstances extends BatchEndpointArgs {
    private Integer requested = null;
    private Integer provisioned = null;

    public BatchEndpointInstances(BatchEndpointArgs arg) {
      super(arg);
    }

    public Integer getProvisioned() {
      return provisioned;
    }

    public void setProvisioned(Integer provisioned) {
      this.provisioned = provisioned;
    }

    public Integer getRequested() {
      return requested;
    }

    public void setRequested(Integer requested) {
      this.requested = requested;
    }
  }

  private class BatchEndpointStatus extends BatchEndpointArgs {
    private String status = null;

    public BatchEndpointStatus(BatchEndpointArgs arg) {
      super(arg);
    }

    public String getStatus() {
      return status;
    }

    public void setStatus(String status) {
      this.status = status;
    }
  }

  private List<BatchEndpointInstances> instancesFromBatchArgs(List<BatchEndpointArgs> args) {
    if (args == null) {
      return null;
    }
    List<BatchEndpointInstances> retVal = new ArrayList<BatchEndpointInstances>(args.size());
    for (BatchEndpointArgs arg: args) {
      retVal.add(new BatchEndpointInstances(arg));
    }
    return retVal;
  }

  private List<BatchEndpointStatus> statusFromBatchArgs(List<BatchEndpointArgs> args) {
    if (args == null) {
      return null;
    }
    List<BatchEndpointStatus> retVal = new ArrayList<BatchEndpointStatus>(args.size());
    for (BatchEndpointArgs arg: args) {
      retVal.add(new BatchEndpointStatus(arg));
    }
    return retVal;
  }

  /**
   * Adds the status code and error to the JsonObject. The JsonObject will have 2 new properties:
   * 'statusCode': code, 'error': error
   *
   * @param object The JsonObject to add the code and error to
   * @param code The status code to add
   * @param error The error message to add
   */
  private void addCodeError(BatchEndpointArgs object, int code, String error) {
    object.setStatusCode(code);
    object.setError(error);
  }

  /**
   * Returns the number of instances currently running for different runnables for different programs
   */
  private int getInstanceCount(String namespaceId, String appId, ProgramType programType,
                               String programId, String runnableId) {
    Id.Program id = Id.Program.from(namespaceId, appId, programType, programId);
    ProgramLiveInfo info = runtimeService.getLiveInfo(id, programType);
    int count = 0;
    if (info instanceof NotRunningProgramLiveInfo) {
      return count;
    }
    if (info instanceof Containers) {
      Containers containers = (Containers) info;
      for (Containers.ContainerInfo container : containers.getContainers()) {
        if (container.getName().equals(runnableId)) {
          count++;
        }
      }
      return count;
    }
    // TODO: CDAP-1091: For standalone mode, returning the requested instances instead of provisioned only for services.
    // Doing this only for services to keep it consistent with the existing contract for flowlets right now.
    // The get instances contract for both flowlets and services should be re-thought and fixed as part of CDAP-1091
    if (programType == ProgramType.SERVICE) {
      return getRequestedServiceInstances(id, runnableId);
    }

    // Not running on YARN default 1
    return 1;
  }

  private int getRequestedServiceInstances(Id.Program serviceId, String runnableId) {
    // Not running on YARN, get it from store
    // If the runnable name is the same as the service name, get the instances from service spec.
    // Otherwise get it from worker spec.
    // TODO: This is due to the improper REST API design that treats everything in service as Runnable
    if (runnableId.equals(serviceId.getId())) {
      return store.getServiceInstances(serviceId);
    } else {
      return store.getServiceWorkerInstances(serviceId, runnableId);
    }
  }

  private boolean isValidAction(String action) {
    return "start".equals(action) || "stop".equals(action) || "debug".equals(action);
  }

  private boolean isDebugAllowed(ProgramType programType) {
    return EnumSet.of(ProgramType.FLOW, ProgramType.SERVICE, ProgramType.PROCEDURE,
                      ProgramType.WORKER).contains(programType);
  }

  private boolean canHaveInstances(ProgramType programType) {
    return EnumSet.of(ProgramType.FLOW, ProgramType.SERVICE, ProgramType.PROCEDURE,
                      ProgramType.WORKER).contains(programType);
  }

  // deletes the process metrics for a flow
  private void deleteProcessMetricsForFlow(String application, String flow) throws IOException {
    ServiceDiscovered discovered = discoveryServiceClient.discover(Constants.Service.METRICS);
    Discoverable discoverable = new RandomEndpointStrategy(discovered).pick(3L, TimeUnit.SECONDS);

    if (discoverable == null) {
      LOG.error("Fail to get any metrics endpoint for deleting metrics.");
      throw new IOException("Can't find Metrics endpoint");
    }

    LOG.debug("Deleting metrics for flow {}.{}", application, flow);
    String url = String.format("http://%s:%d%s/metrics/system/apps/%s/flows/%s?prefixEntity=process",
                               discoverable.getSocketAddress().getHostName(),
                               discoverable.getSocketAddress().getPort(),
                               Constants.Gateway.API_VERSION_2,
                               application, flow);

    long timeout = TimeUnit.MILLISECONDS.convert(1, TimeUnit.MINUTES);

    SimpleAsyncHttpClient client = new SimpleAsyncHttpClient.Builder()
      .setUrl(url)
      .setRequestTimeoutInMs((int) timeout)
      .build();

    try {
      client.delete().get(timeout, TimeUnit.MILLISECONDS);
    } catch (Exception e) {
      LOG.error("exception making metrics delete call", e);
      Throwables.propagate(e);
    } finally {
      client.close();
    }
  }
}<|MERGE_RESOLUTION|>--- conflicted
+++ resolved
@@ -23,12 +23,8 @@
 import co.cask.cdap.api.service.ServiceSpecification;
 import co.cask.cdap.api.service.ServiceWorkerSpecification;
 import co.cask.cdap.app.ApplicationSpecification;
-<<<<<<< HEAD
-=======
 import co.cask.cdap.app.mapreduce.MRJobClient;
 import co.cask.cdap.app.mapreduce.MapReduceMetricsInfo;
-import co.cask.cdap.app.program.Program;
->>>>>>> bb02157e
 import co.cask.cdap.app.program.Programs;
 import co.cask.cdap.app.runtime.ProgramController;
 import co.cask.cdap.app.runtime.ProgramRuntimeService;
@@ -197,11 +193,8 @@
                                      DiscoveryServiceClient discoveryServiceClient, QueueAdmin queueAdmin,
                                      Scheduler scheduler, PreferencesStore preferencesStore,
                                      NamespacedLocationFactory namespacedLocationFactory, MRJobClient mrJobClient,
-<<<<<<< HEAD
+                                     MapReduceMetricsInfo mapReduceMetricsInfo,
                                      PropertiesResolver propertiesResolver) {
-=======
-                                     MapReduceMetricsInfo mapReduceMetricsInfo) {
->>>>>>> bb02157e
     super(authenticator);
     this.namespacedLocationFactory = namespacedLocationFactory;
     this.store = store;
@@ -213,11 +206,8 @@
     this.scheduler = scheduler;
     this.preferencesStore = preferencesStore;
     this.mrJobClient = mrJobClient;
-<<<<<<< HEAD
+    this.mapReduceMetricsInfo = mapReduceMetricsInfo;
     this.propertiesResolver = propertiesResolver;
-=======
-    this.mapReduceMetricsInfo = mapReduceMetricsInfo;
->>>>>>> bb02157e
   }
 
   /**
