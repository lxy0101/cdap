/*
 * Copyright © 2015 Cask Data, Inc.
 *
 * Licensed under the Apache License, Version 2.0 (the "License"); you may not
 * use this file except in compliance with the License. You may obtain a copy of
 * the License at
 *
 * http://www.apache.org/licenses/LICENSE-2.0
 *
 * Unless required by applicable law or agreed to in writing, software
 * distributed under the License is distributed on an "AS IS" BASIS, WITHOUT
 * WARRANTIES OR CONDITIONS OF ANY KIND, either express or implied. See the
 * License for the specific language governing permissions and limitations under
 * the License.
 */

package co.cask.cdap.internal.app.runtime.adapter;

import co.cask.cdap.api.schedule.SchedulableProgramType;
import co.cask.cdap.api.schedule.ScheduleSpecification;
import co.cask.cdap.app.ApplicationSpecification;
import co.cask.cdap.app.deploy.ConfigResponse;
import co.cask.cdap.app.deploy.Manager;
import co.cask.cdap.app.deploy.ManagerFactory;
import co.cask.cdap.app.store.Store;
import co.cask.cdap.common.conf.CConfiguration;
import co.cask.cdap.common.conf.Constants;
import co.cask.cdap.common.exception.AdapterNotFoundException;
import co.cask.cdap.common.exception.CannotBeDeletedException;
import co.cask.cdap.common.exception.NotFoundException;
import co.cask.cdap.common.namespace.NamespacedLocationFactory;
import co.cask.cdap.internal.app.ApplicationSpecificationAdapter;
import co.cask.cdap.internal.app.deploy.InMemoryConfigurator;
import co.cask.cdap.internal.app.deploy.ProgramTerminator;
import co.cask.cdap.internal.app.deploy.pipeline.ApplicationDeployScope;
import co.cask.cdap.internal.app.deploy.pipeline.ApplicationWithPrograms;
import co.cask.cdap.internal.app.deploy.pipeline.DeploymentInfo;
import co.cask.cdap.internal.app.deploy.pipeline.adapter.AdapterDeploymentInfo;
import co.cask.cdap.internal.app.runtime.ProgramOptionConstants;
import co.cask.cdap.internal.app.runtime.schedule.Scheduler;
import co.cask.cdap.internal.app.runtime.schedule.SchedulerException;
import co.cask.cdap.proto.AdapterConfig;
import co.cask.cdap.proto.Id;
import co.cask.cdap.proto.ProgramType;
import co.cask.cdap.templates.AdapterSpecification;
import com.google.common.annotations.VisibleForTesting;
import com.google.common.base.Preconditions;
<<<<<<< HEAD
import com.google.common.collect.ImmutableMap;
=======
import com.google.common.collect.Iterables;
>>>>>>> 5d6e96da
import com.google.common.collect.Lists;
import com.google.common.collect.Maps;
import com.google.common.hash.HashCode;
import com.google.common.hash.Hashing;
import com.google.common.io.Files;
import com.google.common.util.concurrent.AbstractIdleService;
import com.google.common.util.concurrent.ListenableFuture;
import com.google.gson.Gson;
import com.google.gson.GsonBuilder;
import com.google.inject.Inject;
import com.google.inject.name.Named;
import org.apache.commons.io.FileUtils;
import org.apache.twill.filesystem.LocalLocationFactory;
import org.apache.twill.filesystem.Location;
import org.slf4j.Logger;
import org.slf4j.LoggerFactory;

import java.io.File;
import java.io.FileNotFoundException;
import java.io.IOException;
import java.util.Collection;
import java.util.List;
import java.util.Map;
import java.util.concurrent.ExecutionException;
import java.util.concurrent.TimeUnit;
import java.util.concurrent.TimeoutException;
import javax.annotation.Nullable;

/**
 * Service that manages lifecycle of Adapters.
 */
public class AdapterService extends AbstractIdleService {
  private static final Logger LOG = LoggerFactory.getLogger(AdapterService.class);
  private static final Gson GSON = ApplicationSpecificationAdapter.addTypeAdapters(new GsonBuilder()).create();
  private final ManagerFactory<DeploymentInfo, ApplicationWithPrograms> templateManagerFactory;
  private final ManagerFactory<AdapterDeploymentInfo, AdapterSpecification> adapterManagerFactory;
  private final CConfiguration configuration;
  private final Scheduler scheduler;
  private final Store store;
  private final NamespacedLocationFactory namespacedLocationFactory;
  // template name to template info mapping
  private Map<String, ApplicationTemplateInfo> appTemplateInfos;
  // jar file name to template info mapping
  private Map<String, ApplicationTemplateInfo> fileToTemplateMap;

  @Inject
  public AdapterService(CConfiguration configuration, Scheduler scheduler, Store store,
                        @Named("templates")
                        ManagerFactory<DeploymentInfo, ApplicationWithPrograms> templateManagerFactory,
                        @Named("adapters")
                        ManagerFactory<AdapterDeploymentInfo, AdapterSpecification> adapterManagerFactory,
                        NamespacedLocationFactory namespacedLocationFactory) {
    this.configuration = configuration;
    this.scheduler = scheduler;
    this.namespacedLocationFactory = namespacedLocationFactory;
    this.store = store;
    this.templateManagerFactory = templateManagerFactory;
    this.adapterManagerFactory = adapterManagerFactory;
    this.appTemplateInfos = Maps.newHashMap();
    this.fileToTemplateMap = Maps.newHashMap();
  }

  @Override
  protected void startUp() throws Exception {
    LOG.info("Starting AdapterService");
    registerTemplates();
  }

  @Override
  protected void shutDown() throws Exception {
    LOG.info("Shutting down AdapterService");
  }

  /**
   * Deploy the given application template in the given namespace.
   *
   * @param namespace the namespace to deploy in
   * @param templateName the name of the template to deploy
   * @throws NotFoundException if the template was not found
   * @throws IllegalArgumentException if the template is invalid
   * @throws IOException if there was an error reading the template jar
   * @throws TimeoutException if there was a timeout examining the template jar
   */
  public void deployTemplate(Id.Namespace namespace, String templateName)
    throws NotFoundException, InterruptedException, ExecutionException, TimeoutException, IOException {
    ApplicationTemplateInfo templateInfo = appTemplateInfos.get(templateName);
    if (templateInfo == null) {
      throw new NotFoundException(Id.ApplicationTemplate.from(templateName));
    }
    // make sure we're up to date on template info
    registerTemplates();
    deployTemplate(namespace, templateInfo);
  }

  /**
   * Get the {@link ApplicationTemplateInfo} for a given application template.
   *
   * @param templateName the template name
   * @return instance of {@link ApplicationTemplateInfo} if available, null otherwise
   */
  @Nullable
  public ApplicationTemplateInfo getApplicationTemplateInfo(String templateName) {
    return appTemplateInfos.get(templateName);
  }

  /**
   * Retrieves the {@link AdapterConfig} specified by the name in a given namespace.
   *
   * @param namespace namespace to lookup the adapter
   * @param adapterName name of the adapter
   * @return requested {@link AdapterConfig} or null if no such AdapterInfo exists
   * @throws AdapterNotFoundException if the requested adapter is not found
   */
  public AdapterSpecification getAdapter(Id.Namespace namespace, String adapterName) throws AdapterNotFoundException {
    AdapterSpecification adapterSpec = store.getAdapter(namespace, adapterName);
    if (adapterSpec == null) {
      throw new AdapterNotFoundException(Id.Adapter.from(namespace, adapterName));
    }
    return adapterSpec;
  }

  /**
   * Retrieves the status of an Adapter specified by the name in a given namespace.
   *
   * @param namespace namespace to lookup the adapter
   * @param adapterName name of the adapter
   * @return requested Adapter's status
   * @throws AdapterNotFoundException if the requested adapter is not found
   */
  public AdapterStatus getAdapterStatus(Id.Namespace namespace, String adapterName) throws AdapterNotFoundException {
    AdapterStatus adapterStatus = store.getAdapterStatus(namespace, adapterName);
    if (adapterStatus == null) {
      throw new AdapterNotFoundException(Id.Adapter.from(namespace, adapterName));
    }
    return adapterStatus;
  }

  /**
   * Sets the status of an Adapter specified by the name in a given namespace.
   *
   * @param namespace namespace of the adapter
   * @param adapterName name of the adapter
   * @return specified Adapter's previous status
   * @throws AdapterNotFoundException if the specified adapter is not found
   */
  public AdapterStatus setAdapterStatus(Id.Namespace namespace, String adapterName, AdapterStatus status)
    throws AdapterNotFoundException {
    AdapterStatus existingStatus = store.setAdapterStatus(namespace, adapterName, status);
    if (existingStatus == null) {
      throw new AdapterNotFoundException(Id.Adapter.from(namespace, adapterName));
    }
    return existingStatus;
  }

  /**
   * Get all adapters in a given namespace.
   *
   * @param namespace the namespace to look up the adapters
   * @return {@link Collection} of {@link AdapterConfig}
   */
  public Collection<AdapterSpecification> getAdapters(Id.Namespace namespace) {
    return store.getAllAdapters(namespace);
  }

  /**
   * Retrieves an Collection of {@link AdapterConfig} in a given namespace that use the given template.
   *
   * @param namespace namespace to lookup the adapter
   * @param template the template of requested adapters
   * @return Collection of requested {@link AdapterConfig}
   */
  public Collection<AdapterSpecification> getAdapters(Id.Namespace namespace, final String template) {
    // Alternative is to construct the key using adapterType as well, when storing the the adapterSpec. That approach
    // will make lookup by adapterType simpler, but it will increase the complexity of lookup by namespace + adapterName
    List<AdapterSpecification> adaptersByType = Lists.newArrayList();
    Collection<AdapterSpecification> adapters = store.getAllAdapters(namespace);
    for (AdapterSpecification adapterSpec : adapters) {
      if (adapterSpec.getTemplate().equals(template)) {
        adaptersByType.add(adapterSpec);
      }
    }
    return adaptersByType;
  }

  /**
   * Creates an adapter.
   *
   * @param namespace namespace to create the adapter
   * @param adapterName name of the adapter to create
   * @param adapterConfig config for the adapter to create
   * @throws AdapterAlreadyExistsException if an adapter with the same name already exists.
   * @throws IllegalArgumentException on other input errors.
   */
  public void createAdapter(Id.Namespace namespace, String adapterName, AdapterConfig adapterConfig)
    throws IllegalArgumentException, AdapterAlreadyExistsException {

    ApplicationTemplateInfo applicationTemplateInfo = appTemplateInfos.get(adapterConfig.getTemplate());
    Preconditions.checkArgument(applicationTemplateInfo != null,
                                "Application template %s not found", adapterConfig.getTemplate());

    if (store.getAdapter(namespace, adapterName) != null) {
      throw new AdapterAlreadyExistsException(adapterName);
    }

    // if the template has not been deployed, deploy it first
    Id.Application templateId = Id.Application.from(namespace, applicationTemplateInfo.getName());
    ApplicationSpecification appSpec = store.getApplication(templateId);
    if (appSpec == null) {
      appSpec = deployTemplate(namespace, applicationTemplateInfo);
    }

    deployAdapter(namespace, adapterName, applicationTemplateInfo, appSpec, adapterConfig);
  }

  /**
   * Remove adapter identified by the namespace and name.
   *
   * @param namespace namespace id
   * @param adapterName adapter name
   * @throws AdapterNotFoundException if the adapter to be removed is not found.
   * @throws CannotBeDeletedException if the adapter is not stopped.
   */
  public void removeAdapter(Id.Namespace namespace, String adapterName)
    throws NotFoundException, CannotBeDeletedException {

    AdapterStatus adapterStatus = getAdapterStatus(namespace, adapterName);
    if (adapterStatus != AdapterStatus.STOPPED) {
      throw new CannotBeDeletedException(Id.Adapter.from(namespace, adapterName));
    }
    store.removeAdapter(namespace, adapterName);

    // TODO: Delete the application if this is the last adapter
  }

  /**
   * Stop the given adapter. Deletes the schedule for a workflow adapter and stops the worker for a worker
   * adapter.
   *
   * @param namespace the namespace the adapter is deployed in
   * @param adapterName the name of the adapter
   * @throws NotFoundException if the adapter could not be found
   * @throws InvalidAdapterOperationException if the adapter is already stopped
   * @throws SchedulerException if there was some error deleting the schedule for the adapter
   */
  public void stopAdapter(Id.Namespace namespace, String adapterName)
    throws NotFoundException, InvalidAdapterOperationException, SchedulerException {

    AdapterStatus adapterStatus = getAdapterStatus(namespace, adapterName);
    if (AdapterStatus.STOPPED.equals(adapterStatus)) {
      throw new InvalidAdapterOperationException("Adapter is already stopped.");
    }

    AdapterSpecification adapterSpec = getAdapter(namespace, adapterName);

    ProgramType programType = appTemplateInfos.get(adapterSpec.getTemplate()).getProgramType();
    if (programType == ProgramType.WORKFLOW) {
      stopWorkflowAdapter(namespace, adapterSpec);
    } else if (programType == ProgramType.WORKER) {
      stopWorkerAdapter(namespace, adapterSpec);
    } else {
      // this should never happen
      LOG.warn("Invalid program type {}.", programType);
      throw new InvalidAdapterOperationException("Invalid program type " + programType);
    }

    setAdapterStatus(namespace, adapterName, AdapterStatus.STOPPED);
  }

  /**
   * Start the given adapter. Creates a schedule for a workflow adapter and starts the worker for a worker adapter.
   *
   * @param namespace the namespace the adapter is deployed in
   * @param adapterName the name of the adapter
   * @throws NotFoundException if the adapter could not be found
   * @throws InvalidAdapterOperationException if the adapter is already started
   * @throws SchedulerException if there was some error creating the schedule for the adapter
   */
  public void startAdapter(Id.Namespace namespace, String adapterName)
    throws NotFoundException, InvalidAdapterOperationException, SchedulerException {
    AdapterStatus adapterStatus = getAdapterStatus(namespace, adapterName);
    if (AdapterStatus.STARTED.equals(adapterStatus)) {
      throw new InvalidAdapterOperationException("Adapter is already started.");
    }

    AdapterSpecification adapterSpec = getAdapter(namespace, adapterName);

    ProgramType programType = appTemplateInfos.get(adapterSpec.getTemplate()).getProgramType();
    if (programType == ProgramType.WORKFLOW) {
      startWorkflowAdapter(namespace, adapterSpec);
    } else if (programType == ProgramType.WORKER) {
      startWorkerAdapter(namespace, adapterSpec);
    } else {
      // this should never happen
      LOG.warn("Invalid program type {}.", programType);
      throw new InvalidAdapterOperationException("Invalid program type " + programType);
    }

    setAdapterStatus(namespace, adapterName, AdapterStatus.STARTED);
  }

  private Id.Program getWorkflowId(Id.Namespace namespace, AdapterSpecification adapterSpec) throws NotFoundException {
    Id.Application appId = Id.Application.from(namespace, adapterSpec.getTemplate());
    ApplicationSpecification appSpec = store.getApplication(appId);
    if (appSpec == null || appSpec.getWorkflows().size() != 1) {
      throw new NotFoundException(appId);
    }
    String workflowName = Iterables.getFirst(appSpec.getWorkflows().keySet(), null);
    return Id.Program.from(namespace.getId(), adapterSpec.getTemplate(), ProgramType.WORKFLOW, workflowName);
  }

  private void startWorkflowAdapter(Id.Namespace namespace, AdapterSpecification adapterSpec)
    throws NotFoundException, SchedulerException {
    Id.Program workflowId = getWorkflowId(namespace, adapterSpec);
    ScheduleSpecification scheduleSpec = adapterSpec.getScheduleSpec();
<<<<<<< HEAD

    scheduler.schedule(workflowId, scheduleSpec.getProgram().getProgramType(), scheduleSpec.getSchedule(),
                       ImmutableMap.of(ProgramOptionConstants.ADAPTER_NAME, adapterSpec.getName()));
=======
    scheduler.schedule(workflowId, scheduleSpec.getProgram().getProgramType(), scheduleSpec.getSchedule());
>>>>>>> 5d6e96da
    //TODO: Scheduler API should also manage the MDS.
    store.addSchedule(workflowId, scheduleSpec);
  }

  private void stopWorkflowAdapter(Id.Namespace namespace, AdapterSpecification adapterSpec)
    throws NotFoundException, SchedulerException {
    Id.Program workflowId = getWorkflowId(namespace, adapterSpec);
    String scheduleName = adapterSpec.getScheduleSpec().getSchedule().getName();
    scheduler.deleteSchedule(workflowId, SchedulableProgramType.WORKFLOW, scheduleName);
    //TODO: Scheduler API should also manage the MDS.
    store.deleteSchedule(workflowId, SchedulableProgramType.WORKFLOW, scheduleName);
  }

  private void startWorkerAdapter(Id.Namespace namespace, AdapterSpecification adapterSpec) {
    // TODO: implement
  }

  private void stopWorkerAdapter(Id.Namespace namespace, AdapterSpecification adapterSpec) {
    // TODO: implement
  }

  // deploys an adapter. This will call configureAdapter() on the adapter's template. It may create
  // datasets and streams. At the end it will write to the store with the adapter spec.
  private AdapterSpecification deployAdapter(Id.Namespace namespace, String adapterName,
                                             ApplicationTemplateInfo applicationTemplateInfo,
                                             ApplicationSpecification templateSpec, AdapterConfig adapterConfig) {

    Manager<AdapterDeploymentInfo, AdapterSpecification> manager = adapterManagerFactory.create(
      new ProgramTerminator() {
        @Override
        public void stop(Id.Namespace id, Id.Program programId, ProgramType type) throws ExecutionException {
          // no-op
        }
      });

    try {
      AdapterDeploymentInfo deploymentInfo = new AdapterDeploymentInfo(
        adapterConfig, applicationTemplateInfo, templateSpec);
      Location namespaceHomeLocation = namespacedLocationFactory.get(namespace);
      if (!namespaceHomeLocation.exists()) {
        String msg = String.format("Home directory %s for namespace %s not found",
                                   namespaceHomeLocation.toURI().getPath(), namespace);
        LOG.error(msg);
        throw new FileNotFoundException(msg);
      }

      return manager.deploy(namespace, adapterName, deploymentInfo).get();
    } catch (Exception e) {
      throw new RuntimeException(e);
    }
  }

  // Deploys adapter application
  private ApplicationSpecification deployTemplate(Id.Namespace namespace,
                                                  ApplicationTemplateInfo applicationTemplateInfo) {
    try {

      Manager<DeploymentInfo, ApplicationWithPrograms> manager = templateManagerFactory.create(new ProgramTerminator() {
        @Override
        public void stop(Id.Namespace id, Id.Program programId, ProgramType type) throws ExecutionException {
          // no-op
        }
      });

      DeploymentInfo deploymentInfo = new DeploymentInfo(
        applicationTemplateInfo.getFile(),
        getTemplateTempLoc(namespace, applicationTemplateInfo),
        ApplicationDeployScope.SYSTEM);
      ApplicationWithPrograms appWithPrograms =
        manager.deploy(namespace, applicationTemplateInfo.getName(), deploymentInfo).get();
      return appWithPrograms.getSpecification();
    } catch (Exception e) {
      throw new RuntimeException(e);
    }
  }

  private Location getTemplateTempLoc(Id.Namespace namespace, ApplicationTemplateInfo templateInfo) throws IOException {

    Location namespaceHomeLocation = namespacedLocationFactory.get(namespace);
    if (!namespaceHomeLocation.exists()) {
      String msg = String.format("Home directory %s for namespace %s not found",
                                 namespaceHomeLocation.toURI().getPath(), namespace);
      LOG.error(msg);
      throw new FileNotFoundException(msg);
    }
    String appFabricDir = configuration.get(Constants.AppFabric.OUTPUT_DIR);
    Location destination = namespaceHomeLocation.append(appFabricDir)
      .append(Constants.ARCHIVE_DIR).append(templateInfo.getFile().getName());
    return destination;
  }

  // Reads all the jars from the adapter directory and sets up required internal structures.
  @VisibleForTesting
  void registerTemplates() {
    try {
      // generate a completely new map in case some templates were removed
      Map<String, ApplicationTemplateInfo> newInfoMap = Maps.newHashMap();
      Map<String, ApplicationTemplateInfo> newFileTemplateMap = Maps.newHashMap();

      File baseDir = new File(configuration.get(Constants.AppFabric.APP_TEMPLATE_DIR));
      Collection<File> files = FileUtils.listFiles(baseDir, new String[]{"jar"}, true);
      for (File file : files) {
        try {
          ApplicationTemplateInfo info = getTemplateInfo(file);
          newInfoMap.put(info.getName(), info);
          newFileTemplateMap.put(info.getFile().getName(), info);
        } catch (IllegalArgumentException e) {
          LOG.error("Application template from file {} in invalid. Skipping it.", file.getName(), e);
        }
      }
      appTemplateInfos = newInfoMap;
      fileToTemplateMap = newFileTemplateMap;
    } catch (Exception e) {
      LOG.warn("Unable to read the plugins directory");
    }
  }

  private ApplicationTemplateInfo getTemplateInfo(File jarFile)
    throws InterruptedException, ExecutionException, TimeoutException, IOException {
    ApplicationTemplateInfo existing = fileToTemplateMap.get(jarFile.getAbsolutePath());
    HashCode fileHash = Files.hash(jarFile, Hashing.md5());
    // if the file is the same, just return
    if (existing != null && fileHash.equals(existing.getFileHash())) {
      return existing;
    }

    // instantiate the template application and call configure() on it to determine it's specification
    InMemoryConfigurator configurator = new InMemoryConfigurator(new LocalLocationFactory().create(jarFile.toURI()));
    ListenableFuture<ConfigResponse> result = configurator.config();
    ConfigResponse response = result.get(2, TimeUnit.MINUTES);
    ApplicationSpecification spec = GSON.fromJson(response.get(), ApplicationSpecification.class);

    // verify that the name is ok
    Id.Application.from(Constants.DEFAULT_NAMESPACE_ID, spec.getName());

    // determine the program type of the template
    ProgramType programType;
    int numWorkflows = spec.getWorkflows().size();
    int numWorkers = spec.getWorkers().size();
    if (numWorkers == 0 && numWorkflows == 1) {
      programType = ProgramType.WORKFLOW;
    } else if (numWorkers == 1 && numWorkflows == 0) {
      programType = ProgramType.WORKER;
    } else {
      throw new IllegalArgumentException("An application template must contain exactly one worker or one workflow.");
    }

    return new ApplicationTemplateInfo(jarFile, spec.getName(), spec.getDescription(), programType, fileHash);
  }

}<|MERGE_RESOLUTION|>--- conflicted
+++ resolved
@@ -45,11 +45,8 @@
 import co.cask.cdap.templates.AdapterSpecification;
 import com.google.common.annotations.VisibleForTesting;
 import com.google.common.base.Preconditions;
-<<<<<<< HEAD
 import com.google.common.collect.ImmutableMap;
-=======
 import com.google.common.collect.Iterables;
->>>>>>> 5d6e96da
 import com.google.common.collect.Lists;
 import com.google.common.collect.Maps;
 import com.google.common.hash.HashCode;
@@ -364,13 +361,8 @@
     throws NotFoundException, SchedulerException {
     Id.Program workflowId = getWorkflowId(namespace, adapterSpec);
     ScheduleSpecification scheduleSpec = adapterSpec.getScheduleSpec();
-<<<<<<< HEAD
-
     scheduler.schedule(workflowId, scheduleSpec.getProgram().getProgramType(), scheduleSpec.getSchedule(),
                        ImmutableMap.of(ProgramOptionConstants.ADAPTER_NAME, adapterSpec.getName()));
-=======
-    scheduler.schedule(workflowId, scheduleSpec.getProgram().getProgramType(), scheduleSpec.getSchedule());
->>>>>>> 5d6e96da
     //TODO: Scheduler API should also manage the MDS.
     store.addSchedule(workflowId, scheduleSpec);
   }
@@ -520,5 +512,4 @@
 
     return new ApplicationTemplateInfo(jarFile, spec.getName(), spec.getDescription(), programType, fileHash);
   }
-
 }