--- conflicted
+++ resolved
@@ -411,11 +411,7 @@
     List<ProgramRuntimeService.RuntimeInfo> runtimeInfos = findRuntimeInfo(programId, runId);
     if (runtimeInfos.isEmpty()) {
       if (!store.applicationExists(programId.getParent())) {
-<<<<<<< HEAD
-        throw new ApplicationNotFoundException(programId.toId().getApplication());
-=======
         throw new ApplicationNotFoundException(programId.getParent());
->>>>>>> 8cb4e167
       } else if (!store.programExists(programId)) {
         throw new ProgramNotFoundException(programId.toId());
       } else if (runId != null) {
