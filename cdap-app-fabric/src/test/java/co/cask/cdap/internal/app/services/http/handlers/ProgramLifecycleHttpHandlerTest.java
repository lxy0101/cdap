/*
 * Copyright © 2014-2015 Cask Data, Inc.
 *
 * Licensed under the Apache License, Version 2.0 (the "License"); you may not
 * use this file except in compliance with the License. You may obtain a copy of
 * the License at
 *
 * http://www.apache.org/licenses/LICENSE-2.0
 *
 * Unless required by applicable law or agreed to in writing, software
 * distributed under the License is distributed on an "AS IS" BASIS, WITHOUT
 * WARRANTIES OR CONDITIONS OF ANY KIND, either express or implied. See the
 * License for the specific language governing permissions and limitations under
 * the License.
 */

package co.cask.cdap.internal.app.services.http.handlers;

import co.cask.cdap.AppWithMultipleScheduledWorkflows;
import co.cask.cdap.AppWithSchedule;
import co.cask.cdap.AppWithServices;
import co.cask.cdap.AppWithStreamSizeSchedule;
import co.cask.cdap.AppWithWorker;
import co.cask.cdap.AppWithWorkflow;
import co.cask.cdap.ConcurrentWorkflowApp;
import co.cask.cdap.DummyAppWithTrackingTable;
import co.cask.cdap.PauseResumeWorklowApp;
import co.cask.cdap.SleepingWorkflowApp;
import co.cask.cdap.WordCountApp;
import co.cask.cdap.WorkflowAppWithErrorRuns;
import co.cask.cdap.WorkflowAppWithFork;
import co.cask.cdap.WorkflowAppWithScopedParameters;
import co.cask.cdap.api.schedule.ScheduleSpecification;
import co.cask.cdap.api.workflow.WorkflowActionNode;
import co.cask.cdap.api.workflow.WorkflowActionSpecification;
import co.cask.cdap.common.conf.Constants;
import co.cask.cdap.common.queue.QueueName;
import co.cask.cdap.config.PreferencesStore;
import co.cask.cdap.data2.queue.ConsumerConfig;
import co.cask.cdap.data2.queue.DequeueStrategy;
import co.cask.cdap.data2.queue.QueueClientFactory;
import co.cask.cdap.data2.queue.QueueConsumer;
import co.cask.cdap.data2.queue.QueueEntry;
import co.cask.cdap.data2.queue.QueueProducer;
import co.cask.cdap.gateway.handlers.ProgramLifecycleHttpHandler;
import co.cask.cdap.internal.app.runtime.ProgramOptionConstants;
import co.cask.cdap.internal.app.services.http.AppFabricTestBase;
import co.cask.cdap.proto.ApplicationDetail;
import co.cask.cdap.proto.Instances;
import co.cask.cdap.proto.ProgramRecord;
import co.cask.cdap.proto.ProgramRunStatus;
import co.cask.cdap.proto.ProgramType;
import co.cask.cdap.proto.ServiceInstances;
import co.cask.cdap.proto.StreamProperties;
import co.cask.cdap.proto.codec.ScheduleSpecificationCodec;
import co.cask.cdap.proto.codec.WorkflowActionSpecificationCodec;
import co.cask.cdap.test.SlowTests;
import co.cask.cdap.test.XSlowTests;
import co.cask.common.http.HttpMethod;
import co.cask.tephra.TransactionAware;
import co.cask.tephra.TransactionExecutor;
import co.cask.tephra.TransactionExecutorFactory;
import com.google.common.base.Charsets;
import com.google.common.base.Predicate;
import com.google.common.collect.Collections2;
import com.google.common.collect.ImmutableList;
import com.google.common.collect.ImmutableMap;
import com.google.common.collect.Maps;
import com.google.gson.Gson;
import com.google.gson.GsonBuilder;
import com.google.gson.JsonArray;
import com.google.gson.JsonObject;
import com.google.gson.reflect.TypeToken;
import org.apache.http.HttpResponse;
import org.apache.http.util.EntityUtils;
import org.junit.After;
import org.junit.Assert;
import org.junit.Test;
import org.junit.experimental.categories.Category;

import java.io.BufferedWriter;
import java.io.File;
import java.io.FileWriter;
import java.io.IOException;
import java.lang.reflect.Type;
import java.util.Collection;
import java.util.List;
import java.util.Map;
import java.util.concurrent.Callable;
import java.util.concurrent.TimeUnit;
import javax.annotation.Nullable;

/**
 * Tests for {@link ProgramLifecycleHttpHandler}
 */
public class ProgramLifecycleHttpHandlerTest extends AppFabricTestBase {
  private static final Gson GSON = new GsonBuilder()
    .registerTypeAdapter(ScheduleSpecification.class, new ScheduleSpecificationCodec())
    .registerTypeAdapter(WorkflowActionSpecification.class, new WorkflowActionSpecificationCodec())
    .create();
  private static final Type LIST_OF_JSONOBJECT_TYPE = new TypeToken<List<JsonObject>>() { }.getType();
  protected static final Type LIST_WORKFLOWACTIONNODE_TYPE = new TypeToken<List<WorkflowActionNode>>()
  { }.getType();

  private static final String WORDCOUNT_APP_NAME = "WordCountApp";
  private static final String WORDCOUNT_FLOW_NAME = "WordCountFlow";
  private static final String WORDCOUNT_MAPREDUCE_NAME = "VoidMapReduceJob";
  private static final String WORDCOUNT_FLOWLET_NAME = "StreamSource";
  private static final String DUMMY_APP_ID = "dummy";
  private static final String DUMMY_RUNNABLE_ID = "dummy-batch";
  private static final String SLEEP_WORKFLOW_APP_ID = "SleepWorkflowApp";
  private static final String SLEEP_WORKFLOW_RUNNABLE_ID = "SleepWorkflow";
  private static final String APP_WITH_SERVICES_APP_ID = "AppWithServices";
  private static final String APP_WITH_SERVICES_SERVICE_NAME = "NoOpService";
  private static final String APP_WITH_WORKFLOW_APP_ID = "AppWithWorkflow";
  private static final String APP_WITH_WORKFLOW_WORKFLOW_NAME = "SampleWorkflow";
  private static final String APP_WITH_STREAM_SCHEDULE_APP_NAME = "AppWithStreamSizeSchedule";
  private static final String APP_WITH_STREAM_SCHEDULE_SCHEDULE_NAME_1 = "SampleSchedule1";
  private static final String APP_WITH_STREAM_SCHEDULE_SCHEDULE_NAME_2 = "SampleSchedule2";
  private static final String APP_WITH_STREAM_SCHEDULE_WORKFLOW_NAME = "SampleWorkflow";
  private static final String APP_WITH_STREAM_SCHEDULE_STREAM_NAME = "stream";
  private static final String APP_WITH_SCHEDULE_APP_NAME = "AppWithSchedule";
  private static final String APP_WITH_SCHEDULE_WORKFLOW_NAME = "SampleWorkflow";
  private static final String APP_WITH_SCHEDULE_SCHEDULE_NAME = "SampleSchedule";
  private static final String APP_WITH_MULTIPLE_WORKFLOWS_APP_NAME = "AppWithMultipleScheduledWorkflows";
  private static final String APP_WITH_MULTIPLE_WORKFLOWS_SOMEWORKFLOW = "SomeWorkflow";
  private static final String APP_WITH_MULTIPLE_WORKFLOWS_ANOTHERWORKFLOW = "AnotherWorkflow";
  private static final String APP_WITH_CONCURRENT_WORKFLOW = "ConcurrentWorkflowApp";
  private static final String APP_WITH_CONCURRENT_WORKFLOW_SCHEDULE_1 = "concurrentWorkflowSchedule1";
  private static final String APP_WITH_CONCURRENT_WORKFLOW_SCHEDULE_2 = "concurrentWorkflowSchedule2";
  private static final String CONCURRENT_WORKFLOW_NAME = "ConcurrentWorkflow";
  private static final String WORKFLOW_APP_WITH_ERROR_RUNS = "WorkflowAppWithErrorRuns";
  private static final String WORKFLOW_WITH_ERROR_RUNS = "WorkflowWithErrorRuns";
  private static final String WORKFLOW_WITH_ERROR_RUNS_SCHEDULE = "SampleSchedule";
  private static final String WORKFLOW_APP_WITH_SCOPED_PARAMETERS = "WorkflowAppWithScopedParameters";
  private static final String WORKFLOW_APP_WITH_SCOPED_PARAMETERS_WORKFLOW = "OneWorkflow";
  private static final String WORKFLOW_APP_WITH_FORK = "WorkflowAppWithFork";
  private static final String WORKFLOW_WITH_FORK = "WorkflowWithFork";
  private static final String PAUSE_RESUME_WORKFLOW_APP = "PauseResumeWorkflowApp";
  private static final String PAUSE_RESUME_WORKFLOW = "PauseResumeWorkflow";

  private static final String EMPTY_ARRAY_JSON = "[]";
  private static final String STOPPED = "STOPPED";

  @Category(XSlowTests.class)
  @Test
  public void testProgramStartStopStatus() throws Exception {
    // deploy, check the status
    HttpResponse response = deploy(WordCountApp.class, Constants.Gateway.API_VERSION_3_TOKEN, TEST_NAMESPACE1);
    Assert.assertEquals(200, response.getStatusLine().getStatusCode());

    // flow is stopped initially
    Assert.assertEquals(STOPPED,
                        getRunnableStatus(TEST_NAMESPACE1, WORDCOUNT_APP_NAME, ProgramType.FLOW.getCategoryName(),
                                          WORDCOUNT_FLOW_NAME));

    // try a random action on the flow.
    getRunnableStartStop(TEST_NAMESPACE1, WORDCOUNT_APP_NAME,
                         ProgramType.FLOW.getCategoryName(), WORDCOUNT_FLOW_NAME, "random", 405);

    // flow is still stopped
    Assert.assertEquals(STOPPED,
                        getRunnableStatus(TEST_NAMESPACE1, WORDCOUNT_APP_NAME, ProgramType.FLOW.getCategoryName(),
                                          WORDCOUNT_FLOW_NAME));

    // start flow in the wrong namespace and verify that it does not start
    getRunnableStartStop(TEST_NAMESPACE2, WORDCOUNT_APP_NAME,
                         ProgramType.FLOW.getCategoryName(), WORDCOUNT_FLOW_NAME, "start", 404);
    Assert.assertEquals(STOPPED,
                        getRunnableStatus(TEST_NAMESPACE1, WORDCOUNT_APP_NAME, ProgramType.FLOW.getCategoryName(),
                                          WORDCOUNT_FLOW_NAME));

    // start a flow and check the status
    getRunnableStartStop(TEST_NAMESPACE1, WORDCOUNT_APP_NAME,
                         ProgramType.FLOW.getCategoryName(), WORDCOUNT_FLOW_NAME, "start");
    waitState(TEST_NAMESPACE1, WORDCOUNT_APP_NAME, ProgramType.FLOW.getCategoryName(), WORDCOUNT_FLOW_NAME,
              ProgramRunStatus.RUNNING.toString());

    // stop the flow and check the status
    getRunnableStartStop(TEST_NAMESPACE1, WORDCOUNT_APP_NAME,
                         ProgramType.FLOW.getCategoryName(), WORDCOUNT_FLOW_NAME, "stop");
    waitState(TEST_NAMESPACE1, WORDCOUNT_APP_NAME, ProgramType.FLOW.getCategoryName(), WORDCOUNT_FLOW_NAME,
              STOPPED);

    // deploy another app in a different namespace and verify
    response = deploy(DummyAppWithTrackingTable.class, Constants.Gateway.API_VERSION_3_TOKEN, TEST_NAMESPACE2);
    Assert.assertEquals(200, response.getStatusLine().getStatusCode());

    // mapreduce is stopped initially
    Assert.assertEquals(STOPPED,
                        getRunnableStatus(TEST_NAMESPACE2, DUMMY_APP_ID, ProgramType.MAPREDUCE.getCategoryName(),
                                          DUMMY_RUNNABLE_ID));

    // start mapreduce in the wrong namespace and verify it does not start
    getRunnableStartStop(TEST_NAMESPACE1, DUMMY_APP_ID,
                         ProgramType.MAPREDUCE.getCategoryName(), DUMMY_RUNNABLE_ID, "start", 404);
    Assert.assertEquals(STOPPED,
                        getRunnableStatus(TEST_NAMESPACE2, DUMMY_APP_ID, ProgramType.MAPREDUCE.getCategoryName(),
                                          DUMMY_RUNNABLE_ID));

    // start map-reduce and verify status
    getRunnableStartStop(TEST_NAMESPACE2, DUMMY_APP_ID,
                         ProgramType.MAPREDUCE.getCategoryName(), DUMMY_RUNNABLE_ID, "start");
    waitState(TEST_NAMESPACE2, DUMMY_APP_ID, ProgramType.MAPREDUCE.getCategoryName(), DUMMY_RUNNABLE_ID,
              ProgramRunStatus.RUNNING.toString());

    // stop the mapreduce program and check the status
    getRunnableStartStop(TEST_NAMESPACE2, DUMMY_APP_ID,
                         ProgramType.MAPREDUCE.getCategoryName(), DUMMY_RUNNABLE_ID, "stop");
    waitState(TEST_NAMESPACE2, DUMMY_APP_ID, ProgramType.MAPREDUCE.getCategoryName(), DUMMY_RUNNABLE_ID,
              STOPPED);

    // deploy an app containing a workflow
    response = deploy(SleepingWorkflowApp.class, Constants.Gateway.API_VERSION_3_TOKEN, TEST_NAMESPACE2);
    Assert.assertEquals(200, response.getStatusLine().getStatusCode());

    // workflow is stopped initially
    Assert.assertEquals(STOPPED,
                        getRunnableStatus(TEST_NAMESPACE2, SLEEP_WORKFLOW_APP_ID,
                                          ProgramType.WORKFLOW.getCategoryName(), SLEEP_WORKFLOW_RUNNABLE_ID));

    // start workflow in the wrong namespace and verify that it does not start
    getRunnableStartStop(TEST_NAMESPACE1, SLEEP_WORKFLOW_APP_ID,
                         ProgramType.WORKFLOW.getCategoryName(), SLEEP_WORKFLOW_RUNNABLE_ID, "start", 404);
    Assert.assertEquals(STOPPED,
                        getRunnableStatus(TEST_NAMESPACE2, SLEEP_WORKFLOW_APP_ID,
                                          ProgramType.WORKFLOW.getCategoryName(), SLEEP_WORKFLOW_RUNNABLE_ID));

    // start workflow and check status
    getRunnableStartStop(TEST_NAMESPACE2, SLEEP_WORKFLOW_APP_ID,
                         ProgramType.WORKFLOW.getCategoryName(), SLEEP_WORKFLOW_RUNNABLE_ID, "start");
    waitState(TEST_NAMESPACE2, SLEEP_WORKFLOW_APP_ID, ProgramType.WORKFLOW.getCategoryName(),
              SLEEP_WORKFLOW_RUNNABLE_ID, ProgramRunStatus.RUNNING.toString());

    // workflow will stop itself
    waitState(TEST_NAMESPACE2, SLEEP_WORKFLOW_APP_ID, ProgramType.WORKFLOW.getCategoryName(),
              SLEEP_WORKFLOW_RUNNABLE_ID, STOPPED);

    // cleanup
    response = doDelete(getVersionedAPIPath("apps/", Constants.Gateway.API_VERSION_3_TOKEN,
                                            TEST_NAMESPACE1));
    Assert.assertEquals(200, response.getStatusLine().getStatusCode());
    response = doDelete(getVersionedAPIPath("apps/", Constants.Gateway.API_VERSION_3_TOKEN,
                                            TEST_NAMESPACE2));
    Assert.assertEquals(200, response.getStatusLine().getStatusCode());
  }

  /**
   * Tests history of a flow.
   */
  @Test
  public void testFlowHistory() throws Exception {
    testHistory(WordCountApp.class, TEST_NAMESPACE1, WORDCOUNT_APP_NAME, ProgramType.FLOW.getCategoryName(),
                WORDCOUNT_FLOW_NAME);
  }

  /**
   * Tests history of a mapreduce.
   */
  @Category(XSlowTests.class)
  @Test
  public void testMapreduceHistory() throws Exception {
    testHistory(DummyAppWithTrackingTable.class, TEST_NAMESPACE2, DUMMY_APP_ID, ProgramType.MAPREDUCE.getCategoryName(),
                DUMMY_RUNNABLE_ID);
  }

  /**
   * Tests history of a workflow.
   */
  @Category(SlowTests.class)
  @Test
  public void testWorkflowHistory() throws Exception {
    try {
      deploy(SleepingWorkflowApp.class, Constants.Gateway.API_VERSION_3_TOKEN, TEST_NAMESPACE1);
      // first run
      getRunnableStartStop(TEST_NAMESPACE1, SLEEP_WORKFLOW_APP_ID,
                           ProgramType.WORKFLOW.getCategoryName(), SLEEP_WORKFLOW_RUNNABLE_ID, "start");
      waitState(TEST_NAMESPACE1, SLEEP_WORKFLOW_APP_ID, ProgramType.WORKFLOW.getCategoryName(),
                SLEEP_WORKFLOW_RUNNABLE_ID, ProgramRunStatus.RUNNING.toString());
      // workflow stops by itself after actions are done
      waitState(TEST_NAMESPACE1, SLEEP_WORKFLOW_APP_ID, ProgramType.WORKFLOW.getCategoryName(),
                SLEEP_WORKFLOW_RUNNABLE_ID, STOPPED);

      // second run
      getRunnableStartStop(TEST_NAMESPACE1, SLEEP_WORKFLOW_APP_ID,
                           ProgramType.WORKFLOW.getCategoryName(), SLEEP_WORKFLOW_RUNNABLE_ID, "start");
      waitState(TEST_NAMESPACE1, SLEEP_WORKFLOW_APP_ID, ProgramType.WORKFLOW.getCategoryName(),
                SLEEP_WORKFLOW_RUNNABLE_ID, ProgramRunStatus.RUNNING.toString());
      // workflow stops by itself after actions are done
      waitState(TEST_NAMESPACE1, SLEEP_WORKFLOW_APP_ID, ProgramType.WORKFLOW.getCategoryName(),
                SLEEP_WORKFLOW_RUNNABLE_ID, STOPPED);

      String url = String.format("apps/%s/%s/%s/runs?status=completed", SLEEP_WORKFLOW_APP_ID, ProgramType.WORKFLOW
        .getCategoryName(), SLEEP_WORKFLOW_RUNNABLE_ID);
      historyStatusWithRetry(getVersionedAPIPath(url, Constants.Gateway.API_VERSION_3_TOKEN, TEST_NAMESPACE1), 2);

    } finally {
      Assert.assertEquals(200, doDelete(getVersionedAPIPath("apps/" + SLEEP_WORKFLOW_APP_ID, Constants.Gateway
        .API_VERSION_3_TOKEN, TEST_NAMESPACE1)).getStatusLine().getStatusCode());
    }
  }

  @Test
  public void testFlowRuntimeArgs() throws Exception {
    testRuntimeArgs(WordCountApp.class, TEST_NAMESPACE1, WORDCOUNT_APP_NAME, ProgramType.FLOW.getCategoryName(),
                    WORDCOUNT_FLOW_NAME);
  }

  @Test
  public void testWorkflowRuntimeArgs() throws Exception {
    testRuntimeArgs(SleepingWorkflowApp.class, TEST_NAMESPACE2, SLEEP_WORKFLOW_APP_ID, ProgramType.WORKFLOW
      .getCategoryName(), SLEEP_WORKFLOW_RUNNABLE_ID);
  }

  @Test
  public void testMapreduceRuntimeArgs() throws Exception {
    testRuntimeArgs(DummyAppWithTrackingTable.class, TEST_NAMESPACE1, DUMMY_APP_ID, ProgramType.MAPREDUCE
      .getCategoryName(), DUMMY_RUNNABLE_ID);
  }

  @Test
  public void testBatchStatus() throws Exception {
    final String statusUrl1 = getVersionedAPIPath("status", Constants.Gateway.API_VERSION_3_TOKEN, TEST_NAMESPACE1);
    final String statusUrl2 = getVersionedAPIPath("status", Constants.Gateway.API_VERSION_3_TOKEN, TEST_NAMESPACE2);

    // invalid json must return 400
    Assert.assertEquals(400, doPost(statusUrl1, "").getStatusLine().getStatusCode());
    Assert.assertEquals(400, doPost(statusUrl2, "").getStatusLine().getStatusCode());
    // empty array is valid args
    Assert.assertEquals(200, doPost(statusUrl1, EMPTY_ARRAY_JSON).getStatusLine().getStatusCode());
    Assert.assertEquals(200, doPost(statusUrl2, EMPTY_ARRAY_JSON).getStatusLine().getStatusCode());

    // deploy an app in namespace1
    deploy(WordCountApp.class, Constants.Gateway.API_VERSION_3_TOKEN, TEST_NAMESPACE1);
    // deploy another app in namespace2
    deploy(AppWithServices.class, Constants.Gateway.API_VERSION_3_TOKEN, TEST_NAMESPACE2);

    // data requires appId, programId, and programType. Test missing fields/invalid programType
    Assert.assertEquals(400, doPost(statusUrl1, "[{'appId':'WordCountApp', 'programType':'Flow'}]")
      .getStatusLine().getStatusCode());
    Assert.assertEquals(400, doPost(statusUrl1, "[{'appId':'WordCountApp', 'programId':'WordCountFlow'}]")
      .getStatusLine().getStatusCode());
    Assert.assertEquals(400, doPost(statusUrl1, "[{'programType':'Flow', 'programId':'WordCountFlow'}, {'appId':" +
      "'AppWithServices', 'programType': 'service', 'programId': 'NoOpService'}]").getStatusLine().getStatusCode());
    Assert.assertEquals(400,
                        doPost(statusUrl1, "[{'appId':'WordCountApp', 'programType':'Flow' " +
                          "'programId':'WordCountFlow'}]").getStatusLine().getStatusCode());
    // Test missing app, programType, etc
    List<JsonObject> returnedBody = readResponse(doPost(statusUrl1, "[{'appId':'NotExist', 'programType':'Flow', " +
      "'programId':'WordCountFlow'}]"), LIST_OF_JSONOBJECT_TYPE);
    Assert.assertEquals("App: NotExist not found", returnedBody.get(0).get("error").getAsString());
    returnedBody = readResponse(
      doPost(statusUrl1, "[{'appId':'WordCountApp', 'programType':'flow', 'programId':'NotExist'}," +
        "{'appId':'WordCountApp', 'programType':'flow', 'programId':'WordCountFlow'}]"), LIST_OF_JSONOBJECT_TYPE);
    Assert.assertEquals("Program not found", returnedBody.get(0).get("error").getAsString());
    // The programType should be consistent. Second object should have proper status
    Assert.assertEquals("Flow", returnedBody.get(1).get("programType").getAsString());
    Assert.assertEquals(STOPPED, returnedBody.get(1).get("status").getAsString());


    // test valid cases for namespace1
    HttpResponse response = doPost(statusUrl1,
                                   "[{'appId':'WordCountApp', 'programType':'Flow', 'programId':'WordCountFlow'}," +
                                     "{'appId': 'WordCountApp', 'programType': 'Procedure', 'programId': " +
                                     "'WordFrequency'}]");
    verifyInitialBatchStatusOutput(response);

    // test valid cases for namespace2
    response = doPost(statusUrl2, "[{'appId': 'AppWithServices', 'programType': 'Service', 'programId': " +
      "'NoOpService'}]");
    verifyInitialBatchStatusOutput(response);


    // start the flow
    getRunnableStartStop(TEST_NAMESPACE1, WORDCOUNT_APP_NAME,
                         ProgramType.FLOW.getCategoryName(), WORDCOUNT_FLOW_NAME, "start");
    // test status API after starting the flow
    response = doPost(statusUrl1, "[{'appId':'WordCountApp', 'programType':'Flow', 'programId':'WordCountFlow'}," +
      "{'appId': 'WordCountApp', 'programType': 'Mapreduce', 'programId': 'VoidMapReduceJob'}]");
    Assert.assertEquals(200, response.getStatusLine().getStatusCode());
    returnedBody = readResponse(response, LIST_OF_JSONOBJECT_TYPE);
    Assert.assertEquals(ProgramRunStatus.RUNNING.toString(), returnedBody.get(0).get("status").getAsString());
    Assert.assertEquals(STOPPED, returnedBody.get(1).get("status").getAsString());

    // start the service
    getRunnableStartStop(TEST_NAMESPACE2, APP_WITH_SERVICES_APP_ID,
                         ProgramType.SERVICE.getCategoryName(), APP_WITH_SERVICES_SERVICE_NAME, "start");
    // test status API after starting the service
    response = doPost(statusUrl2, "[{'appId': 'AppWithServices', 'programType': 'Service', 'programId': " +
      "'NoOpService'}]");
    Assert.assertEquals(200, response.getStatusLine().getStatusCode());
    returnedBody = readResponse(response, LIST_OF_JSONOBJECT_TYPE);
    Assert.assertEquals(ProgramRunStatus.RUNNING.toString(), returnedBody.get(0).get("status").getAsString());

    // stop the flow
    getRunnableStartStop(TEST_NAMESPACE1, WORDCOUNT_APP_NAME,
                         ProgramType.FLOW.getCategoryName(), WORDCOUNT_FLOW_NAME, "stop");
    waitState(TEST_NAMESPACE1, WORDCOUNT_APP_NAME, ProgramType.FLOW.getCategoryName(), WORDCOUNT_FLOW_NAME,
              STOPPED);
    // stop the service
    getRunnableStartStop(TEST_NAMESPACE2, APP_WITH_SERVICES_APP_ID,
                         ProgramType.SERVICE.getCategoryName(), APP_WITH_SERVICES_SERVICE_NAME, "stop");
    waitState(TEST_NAMESPACE2, APP_WITH_SERVICES_APP_ID, ProgramType.SERVICE.getCategoryName(),
              APP_WITH_SERVICES_SERVICE_NAME, STOPPED);


    // try posting a status request with namespace2 for apps in namespace1
    response = doPost(statusUrl2, "[{'appId':'WordCountApp', 'programType':'Flow', 'programId':'WordCountFlow'}," +
      "{'appId': 'WordCountApp', 'programType': 'Procedure', 'programId': 'WordFrequency'}," +
      "{'appId': 'WordCountApp', 'programType': 'Mapreduce', 'programId': 'VoidMapReduceJob'}]");
    returnedBody = readResponse(response, LIST_OF_JSONOBJECT_TYPE);
    Assert.assertEquals("App: WordCountApp not found", returnedBody.get(0).get("error").getAsString());
    Assert.assertEquals("App: WordCountApp not found", returnedBody.get(1).get("error").getAsString());
    Assert.assertEquals("App: WordCountApp not found", returnedBody.get(2).get("error").getAsString());
  }

  @Test
  public void testBatchInstances() throws Exception {
    final String instancesUrl1 = getVersionedAPIPath("instances", Constants.Gateway.API_VERSION_3_TOKEN,
                                                     TEST_NAMESPACE1);
    final String instancesUrl2 = getVersionedAPIPath("instances", Constants.Gateway.API_VERSION_3_TOKEN,
                                                     TEST_NAMESPACE2);

    Assert.assertEquals(400, doPost(instancesUrl1, "").getStatusLine().getStatusCode());
    Assert.assertEquals(400, doPost(instancesUrl2, "").getStatusLine().getStatusCode());

    // empty array is valid args
    Assert.assertEquals(200, doPost(instancesUrl1, "[]").getStatusLine().getStatusCode());
    Assert.assertEquals(200, doPost(instancesUrl2, "[]").getStatusLine().getStatusCode());

    deploy(WordCountApp.class, Constants.Gateway.API_VERSION_3_TOKEN, TEST_NAMESPACE1);
    deploy(AppWithServices.class, Constants.Gateway.API_VERSION_3_TOKEN, TEST_NAMESPACE2);

    // data requires appId, programId, and programType. Test missing fields/invalid programType
    // TODO: These json strings should be replaced with JsonObjects so it becomes easier to refactor in future
    Assert.assertEquals(400, doPost(instancesUrl1, "[{'appId':'WordCountApp', 'programType':'Flow'}]")
      .getStatusLine().getStatusCode());
    Assert.assertEquals(400, doPost(instancesUrl1, "[{'appId':'WordCountApp', 'programId':'WordCountFlow'}]")
      .getStatusLine().getStatusCode());
    Assert.assertEquals(400, doPost(instancesUrl1, "[{'programType':'Flow', 'programId':'WordCountFlow'}," +
      "{'appId': 'WordCountApp', 'programType': 'procedure', 'programId': 'WordFrequency'}]")
      .getStatusLine().getStatusCode());
    Assert.assertEquals(400, doPost(instancesUrl1, "[{'appId':'WordCountApp', 'programType':'NotExist', " +
      "'programId':'WordCountFlow'}]").getStatusLine().getStatusCode());

    // Test malformed json
    Assert.assertEquals(400,
                        doPost(instancesUrl1,
                               "[{'appId':'WordCountApp', 'programType':'Flow' 'programId':'WordCountFlow'}]")
                          .getStatusLine().getStatusCode());

    // Test missing app, programType, etc
    List<JsonObject> returnedBody = readResponse(
      doPost(instancesUrl1, "[{'appId':'NotExist', 'programType':'Flow', 'programId':'WordCountFlow'}]"),
      LIST_OF_JSONOBJECT_TYPE);
    Assert.assertEquals(404, returnedBody.get(0).get("statusCode").getAsInt());
    returnedBody = readResponse(
      doPost(instancesUrl1, "[{'appId':'WordCountApp', 'programType':'flow', 'programId':'WordCountFlow', " +
        "'runnableId': " +
        "NotExist'}]"), LIST_OF_JSONOBJECT_TYPE);
    Assert.assertEquals(404, returnedBody.get(0).get("statusCode").getAsInt());


    // valid test in namespace1
    HttpResponse response = doPost(instancesUrl1,
                                   "[{'appId':'WordCountApp', 'programType':'Flow', 'programId':'WordCountFlow', " +
                                     "'runnableId': 'StreamSource'}," +
                                     "{'appId': 'WordCountApp', 'programType': 'Procedure', 'programId': " +
                                     "'WordFrequency'}]");

    verifyInitialBatchInstanceOutput(response);

    // valid test in namespace2
    response = doPost(instancesUrl2,
                      "[{'appId': 'AppWithServices', 'programType':'Service', 'programId':'NoOpService', " +
                        "'runnableId':'NoOpService'}]");
    verifyInitialBatchInstanceOutput(response);


    // start the flow
    getRunnableStartStop(TEST_NAMESPACE1, WORDCOUNT_APP_NAME,
                         ProgramType.FLOW.getCategoryName(), WORDCOUNT_FLOW_NAME, "start");
    response = doPost(instancesUrl1, "[{'appId':'WordCountApp', 'programType':'Flow', 'programId':'WordCountFlow'," +
      "'runnableId': 'StreamSource'}]");
    returnedBody = readResponse(response, LIST_OF_JSONOBJECT_TYPE);
    Assert.assertEquals(1, returnedBody.get(0).get("provisioned").getAsInt());

    // start the service
    getRunnableStartStop(TEST_NAMESPACE2, APP_WITH_SERVICES_APP_ID,
                         ProgramType.SERVICE.getCategoryName(), APP_WITH_SERVICES_SERVICE_NAME, "start");
    response = doPost(instancesUrl2, "[{'appId':'AppWithServices', 'programType':'Service','programId':'NoOpService'," +
      " 'runnableId':'NoOpService'}]");
    Assert.assertEquals(200, response.getStatusLine().getStatusCode());
    returnedBody = readResponse(response, LIST_OF_JSONOBJECT_TYPE);
    Assert.assertEquals(1, returnedBody.get(0).get("provisioned").getAsInt());

    // request for 2 more instances of the flowlet
    Assert.assertEquals(200, requestFlowletInstances(TEST_NAMESPACE1, WORDCOUNT_APP_NAME, WORDCOUNT_FLOW_NAME,
                                                     WORDCOUNT_FLOWLET_NAME, 2));
    returnedBody = readResponse(doPost(instancesUrl1, "[{'appId':'WordCountApp', 'programType':'Flow'," +
      "'programId':'WordCountFlow', 'runnableId': 'StreamSource'}]"), LIST_OF_JSONOBJECT_TYPE);
    // verify that 2 more instances were requested
    Assert.assertEquals(2, returnedBody.get(0).get("requested").getAsInt());


    getRunnableStartStop(TEST_NAMESPACE1, WORDCOUNT_APP_NAME, ProgramType.FLOW.getCategoryName(),
                         WORDCOUNT_FLOW_NAME, "stop");
    getRunnableStartStop(TEST_NAMESPACE2, APP_WITH_SERVICES_APP_ID, ProgramType.SERVICE.getCategoryName(),
                         APP_WITH_SERVICES_SERVICE_NAME, "stop");

    waitState(TEST_NAMESPACE1, WORDCOUNT_APP_NAME, ProgramType.FLOW.getCategoryName(), WORDCOUNT_FLOW_NAME,
              STOPPED);
    waitState(TEST_NAMESPACE2, APP_WITH_SERVICES_APP_ID, ProgramType.SERVICE.getCategoryName(),
              APP_WITH_SERVICES_SERVICE_NAME, STOPPED);
  }

  /**
   * Tests for program list calls
   */
  @Test
  public void testProgramList() throws Exception {
    // test initial state
    testListInitialState(TEST_NAMESPACE1, ProgramType.FLOW);
    testListInitialState(TEST_NAMESPACE2, ProgramType.MAPREDUCE);
    testListInitialState(TEST_NAMESPACE1, ProgramType.WORKFLOW);
    testListInitialState(TEST_NAMESPACE2, ProgramType.SPARK);
    testListInitialState(TEST_NAMESPACE1, ProgramType.SERVICE);

    // deploy WordCountApp in namespace1 and verify
    HttpResponse response = deploy(WordCountApp.class, Constants.Gateway.API_VERSION_3_TOKEN, TEST_NAMESPACE1);
    Assert.assertEquals(200, response.getStatusLine().getStatusCode());

    // deploy AppWithServices in namespace2 and verify
    response = deploy(AppWithServices.class, Constants.Gateway.API_VERSION_3_TOKEN, TEST_NAMESPACE2);
    Assert.assertEquals(200, response.getStatusLine().getStatusCode());

    // verify list by namespace
    verifyProgramList(TEST_NAMESPACE1, ProgramType.FLOW.getCategoryName(), 1);
    verifyProgramList(TEST_NAMESPACE1, ProgramType.MAPREDUCE.getCategoryName(), 1);
    verifyProgramList(TEST_NAMESPACE2, ProgramType.SERVICE.getCategoryName(), 1);

    // verify list by app
    verifyProgramList(TEST_NAMESPACE1, WORDCOUNT_APP_NAME, ProgramType.FLOW.getCategoryName(), 1);
    verifyProgramList(TEST_NAMESPACE1, WORDCOUNT_APP_NAME, ProgramType.MAPREDUCE.getCategoryName(), 1);
    verifyProgramList(TEST_NAMESPACE1, WORDCOUNT_APP_NAME, ProgramType.WORKFLOW.getCategoryName(), 0);
    verifyProgramList(TEST_NAMESPACE2, APP_WITH_SERVICES_APP_ID, ProgramType.SERVICE.getCategoryName(), 1);

    // verify invalid namespace
    Assert.assertEquals(404, getAppFDetailResponseCode(TEST_NAMESPACE1, APP_WITH_SERVICES_APP_ID,
                                                       ProgramType.SERVICE.getCategoryName()));
    // verify invalid app
    Assert.assertEquals(404, getAppFDetailResponseCode(TEST_NAMESPACE1, "random", ProgramType.FLOW.getCategoryName()));
  }

  /**
   * Worker Specification tests
   */
  @Test
  public void testWorkerSpecification() throws Exception {
    // deploy AppWithWorker in namespace1 and verify
    HttpResponse response = deploy(AppWithWorker.class, Constants.Gateway.API_VERSION_3_TOKEN, TEST_NAMESPACE1);
    Assert.assertEquals(200, response.getStatusLine().getStatusCode());

    verifyProgramSpecification(TEST_NAMESPACE1, AppWithWorker.NAME, ProgramType.WORKER.getCategoryName(),
                               AppWithWorker.WORKER);
    Assert.assertEquals(404, getProgramSpecificationResponseCode(TEST_NAMESPACE2, AppWithWorker.NAME,
                                                                 ProgramType.WORKER.getCategoryName(),
                                                                 AppWithWorker.WORKER));
  }

  /**
   * Program specification tests through appfabric apis.
   */
  @Test
  public void testProgramSpecification() throws Exception {
    // deploy WordCountApp in namespace1 and verify
    HttpResponse response = deploy(WordCountApp.class, Constants.Gateway.API_VERSION_3_TOKEN, TEST_NAMESPACE1);
    Assert.assertEquals(200, response.getStatusLine().getStatusCode());

    // deploy AppWithServices in namespace2 and verify
    response = deploy(AppWithServices.class, Constants.Gateway.API_VERSION_3_TOKEN, TEST_NAMESPACE2);
    Assert.assertEquals(200, response.getStatusLine().getStatusCode());

    // deploy AppWithWorkflow in namespace2 and verify
    response = deploy(AppWithWorkflow.class, Constants.Gateway.API_VERSION_3_TOKEN, TEST_NAMESPACE2);
    Assert.assertEquals(200, response.getStatusLine().getStatusCode());

    // deploy AppWithWorker in namespace1 and verify
    response = deploy(AppWithWorker.class, Constants.Gateway.API_VERSION_3_TOKEN, TEST_NAMESPACE1);
    Assert.assertEquals(200, response.getStatusLine().getStatusCode());

    // verify program specification
    verifyProgramSpecification(TEST_NAMESPACE1, WORDCOUNT_APP_NAME, ProgramType.FLOW.getCategoryName(),
                               WORDCOUNT_FLOW_NAME);
    verifyProgramSpecification(TEST_NAMESPACE1, WORDCOUNT_APP_NAME, ProgramType.MAPREDUCE.getCategoryName(),
                               WORDCOUNT_MAPREDUCE_NAME);
    verifyProgramSpecification(TEST_NAMESPACE2, APP_WITH_SERVICES_APP_ID, ProgramType.SERVICE.getCategoryName(),
                               APP_WITH_SERVICES_SERVICE_NAME);
    verifyProgramSpecification(TEST_NAMESPACE2, APP_WITH_WORKFLOW_APP_ID, ProgramType.WORKFLOW.getCategoryName(),
                               APP_WITH_WORKFLOW_WORKFLOW_NAME);
    verifyProgramSpecification(TEST_NAMESPACE1, AppWithWorker.NAME, ProgramType.WORKER.getCategoryName(),
                               AppWithWorker.WORKER);

    // verify invalid namespace
    Assert.assertEquals(404, getProgramSpecificationResponseCode(TEST_NAMESPACE1, APP_WITH_SERVICES_APP_ID,
                                                                 ProgramType.SERVICE.getCategoryName(),
                                                                 APP_WITH_SERVICES_SERVICE_NAME));
    // verify invalid app
    Assert.assertEquals(404, getProgramSpecificationResponseCode(TEST_NAMESPACE2, APP_WITH_SERVICES_APP_ID,
                                                                 ProgramType.WORKFLOW.getCategoryName(),
                                                                 APP_WITH_WORKFLOW_WORKFLOW_NAME));
    // verify invalid runnable type
    Assert.assertEquals(405, getProgramSpecificationResponseCode(TEST_NAMESPACE2, APP_WITH_SERVICES_APP_ID,
                                                                 "random", APP_WITH_WORKFLOW_WORKFLOW_NAME));

    // verify invalid runnable type
    Assert.assertEquals(404, getProgramSpecificationResponseCode(TEST_NAMESPACE2, AppWithWorker.NAME,
                                                                 ProgramType.WORKER.getCategoryName(),
                                                                 AppWithWorker.WORKER));
  }

  @Test
  public void testFlows() throws Exception {
    // deploy WordCountApp in namespace1 and verify
    HttpResponse response = deploy(WordCountApp.class, Constants.Gateway.API_VERSION_3_TOKEN, TEST_NAMESPACE1);
    Assert.assertEquals(200, response.getStatusLine().getStatusCode());

    // check initial flowlet instances
    int initial = getFlowletInstances(TEST_NAMESPACE1, WORDCOUNT_APP_NAME, WORDCOUNT_FLOW_NAME, WORDCOUNT_FLOWLET_NAME);
    Assert.assertEquals(1, initial);

    // request two more instances
    Assert.assertEquals(200, requestFlowletInstances(TEST_NAMESPACE1, WORDCOUNT_APP_NAME, WORDCOUNT_FLOW_NAME,
                                                     WORDCOUNT_FLOWLET_NAME, 3));
    // verify
    int after = getFlowletInstances(TEST_NAMESPACE1, WORDCOUNT_APP_NAME, WORDCOUNT_FLOW_NAME, WORDCOUNT_FLOWLET_NAME);
    Assert.assertEquals(3, after);

    // invalid namespace
    Assert.assertEquals(404, requestFlowletInstances(TEST_NAMESPACE2, WORDCOUNT_APP_NAME, WORDCOUNT_FLOW_NAME,
                                                     WORDCOUNT_FLOWLET_NAME, 3));
    // invalid app
    Assert.assertEquals(404, requestFlowletInstances(TEST_NAMESPACE1, APP_WITH_SERVICES_APP_ID, WORDCOUNT_FLOW_NAME,
                                                     WORDCOUNT_FLOWLET_NAME, 3));
    // invalid flow
    Assert.assertEquals(404, requestFlowletInstances(TEST_NAMESPACE1, WORDCOUNT_APP_NAME, "random",
                                                     WORDCOUNT_FLOWLET_NAME, 3));
    // invalid flowlet
    Assert.assertEquals(404, requestFlowletInstances(TEST_NAMESPACE1, WORDCOUNT_APP_NAME, WORDCOUNT_FLOW_NAME,
                                                     "random", 3));

    // test live info
    // send invalid program type to live info
    response = sendLiveInfoRequest(TEST_NAMESPACE1, WORDCOUNT_APP_NAME, "random", WORDCOUNT_FLOW_NAME);
    Assert.assertEquals(405, response.getStatusLine().getStatusCode());

    // test valid live info
    JsonObject liveInfo = getLiveInfo(TEST_NAMESPACE1, WORDCOUNT_APP_NAME, ProgramType.FLOW.getCategoryName(),
                                      WORDCOUNT_FLOW_NAME);
    Assert.assertEquals(WORDCOUNT_APP_NAME, liveInfo.get("app").getAsString());
    Assert.assertEquals(ProgramType.FLOW.getPrettyName(), liveInfo.get("type").getAsString());
    Assert.assertEquals(WORDCOUNT_FLOW_NAME, liveInfo.get("id").getAsString());

    // start flow
    getRunnableStartStop(TEST_NAMESPACE1, WORDCOUNT_APP_NAME, ProgramType.FLOW.getCategoryName(),
                         WORDCOUNT_FLOW_NAME, "start");

    liveInfo = getLiveInfo(TEST_NAMESPACE1, WORDCOUNT_APP_NAME, ProgramType.FLOW.getCategoryName(),
                           WORDCOUNT_FLOW_NAME);
    Assert.assertEquals(WORDCOUNT_APP_NAME, liveInfo.get("app").getAsString());
    Assert.assertEquals(ProgramType.FLOW.getPrettyName(), liveInfo.get("type").getAsString());
    Assert.assertEquals(WORDCOUNT_FLOW_NAME, liveInfo.get("id").getAsString());
    Assert.assertEquals("in-memory", liveInfo.get("runtime").getAsString());

    // should not delete queues while running
    Assert.assertEquals(403, deleteQueues(TEST_NAMESPACE1, WORDCOUNT_APP_NAME, WORDCOUNT_FLOW_NAME));
    Assert.assertEquals(403, deleteQueues(TEST_NAMESPACE1));

    // stop
    getRunnableStartStop(TEST_NAMESPACE1, WORDCOUNT_APP_NAME, ProgramType.FLOW.getCategoryName(),
                         WORDCOUNT_FLOW_NAME, "stop");
    // delete queues
    Assert.assertEquals(200, deleteQueues(TEST_NAMESPACE1, WORDCOUNT_APP_NAME, WORDCOUNT_FLOW_NAME));
  }

  private void setAndTestRuntimeArgs(String namespace, String appId, String runnableType, String runnableId,
                              Map<String, String> args) throws Exception {
    HttpResponse response;
    String argString = GSON.toJson(args, new TypeToken<Map<String, String>>() { }.getType());
    String versionedRuntimeArgsUrl = getVersionedAPIPath("apps/" + appId + "/" + runnableType + "/" + runnableId +
                                                           "/runtimeargs", Constants.Gateway.API_VERSION_3_TOKEN,
                                                         namespace);
    response = doPut(versionedRuntimeArgsUrl, argString);

    Assert.assertEquals(200, response.getStatusLine().getStatusCode());
    response = doGet(versionedRuntimeArgsUrl);

    Assert.assertEquals(200, response.getStatusLine().getStatusCode());
    String responseEntity = EntityUtils.toString(response.getEntity());
    Map<String, String> argsRead = GSON.fromJson(responseEntity, new TypeToken<Map<String, String>>() { }.getType());

    Assert.assertEquals(args.size(), argsRead.size());
  }

  @Category(XSlowTests.class)
  @Test
  public void testMultipleWorkflowInstances() throws Exception {
    // create app in default namespace so that v2 and v3 api can be tested in the same test
    String defaultNamespace = "default";
    HttpResponse response = deploy(ConcurrentWorkflowApp.class, Constants.Gateway.API_VERSION_3_TOKEN,
                                   defaultNamespace);
    Assert.assertEquals(200, response.getStatusLine().getStatusCode());

    Assert.assertEquals(200, resumeSchedule(defaultNamespace, APP_WITH_CONCURRENT_WORKFLOW,
                                            APP_WITH_CONCURRENT_WORKFLOW_SCHEDULE_1));
    Assert.assertEquals(200, resumeSchedule(defaultNamespace, APP_WITH_CONCURRENT_WORKFLOW,
                                            APP_WITH_CONCURRENT_WORKFLOW_SCHEDULE_2));

    Map<String, String> propMap = Maps.newHashMap();
    propMap.put(ProgramOptionConstants.CONCURRENT_RUNS_ENABLED, "true");
    PreferencesStore store = getInjector().getInstance(PreferencesStore.class);
    store.setProperties(defaultNamespace, APP_WITH_CONCURRENT_WORKFLOW, ProgramType.WORKFLOW.getCategoryName(),
                        CONCURRENT_WORKFLOW_NAME, propMap);

    String runsUrl = getRunsUrl(defaultNamespace, APP_WITH_CONCURRENT_WORKFLOW, CONCURRENT_WORKFLOW_NAME, "running");

    List<Map<String, String>> historyRuns = scheduleHistoryRuns(60, runsUrl, 1);
    // Two instances of the ConcurrentWorkflow should be RUNNING
    Assert.assertTrue(historyRuns.size() >= 2);

    // Suspend ConcurrentWorkflow schedules
    List<ScheduleSpecification> schedules = getSchedules(defaultNamespace, APP_WITH_CONCURRENT_WORKFLOW,
                                                         CONCURRENT_WORKFLOW_NAME);

    for (ScheduleSpecification spec : schedules) {
      Assert.assertEquals(200, suspendSchedule(defaultNamespace, APP_WITH_CONCURRENT_WORKFLOW,
                                               spec.getSchedule().getName()));
    }

    String currentUrl = String.format("/v2/apps/%s/workflows/%s/current", APP_WITH_CONCURRENT_WORKFLOW,
                                      CONCURRENT_WORKFLOW_NAME);

    response = doGet(currentUrl);
    String json = EntityUtils.toString(response.getEntity());
    List<WorkflowActionNode> nodes = GSON.fromJson(json, LIST_WORKFLOWACTIONNODE_TYPE);
    Assert.assertEquals(1, nodes.size());
    Assert.assertEquals("SleepAction", nodes.get(0).getProgram().getProgramName());

    response = getWorkflowCurrentStatus(defaultNamespace, APP_WITH_CONCURRENT_WORKFLOW, CONCURRENT_WORKFLOW_NAME,
                                                     historyRuns.get(0).get("runid"));
    Assert.assertEquals(200, response.getStatusLine().getStatusCode());
    json = EntityUtils.toString(response.getEntity());
    nodes = GSON.fromJson(json, LIST_WORKFLOWACTIONNODE_TYPE);
    Assert.assertEquals(1, nodes.size());
    Assert.assertEquals("SleepAction", nodes.get(0).getProgram().getProgramName());

    response = getWorkflowCurrentStatus(defaultNamespace, APP_WITH_CONCURRENT_WORKFLOW, CONCURRENT_WORKFLOW_NAME,
                                        historyRuns.get(1).get("runid"));
    Assert.assertEquals(200, response.getStatusLine().getStatusCode());
    json = EntityUtils.toString(response.getEntity());
    nodes = GSON.fromJson(json, LIST_WORKFLOWACTIONNODE_TYPE);
    Assert.assertEquals(1, nodes.size());
    Assert.assertEquals("SleepAction", nodes.get(0).getProgram().getProgramName());

    // delete the application
    String deleteUrl = getVersionedAPIPath("apps/" + APP_WITH_CONCURRENT_WORKFLOW, Constants.Gateway
      .API_VERSION_3_TOKEN, defaultNamespace);
    deleteApplication(60, deleteUrl, 200);
  }

  private void checkCurrentRuns(int retries, String url, int currentRunningProgramsExpected) throws Exception {
    int trial = 0;
    String json;
    List<WorkflowActionNode> output = null;
    HttpResponse response;
    while (trial++ < retries) {
      response = doGet(url);
      if (response.getStatusLine().getStatusCode() == 200) {
        json = EntityUtils.toString(response.getEntity());
        output = GSON.fromJson(json, LIST_WORKFLOWACTIONNODE_TYPE);
        if (output.size() == currentRunningProgramsExpected) {
          break;
        }
      }
      TimeUnit.SECONDS.sleep(1);
    }
    Assert.assertNotNull(output);
    Assert.assertTrue(output.size() == currentRunningProgramsExpected);
  }

  protected int getWorkflowSuspendResume(String namespaceId, String appId, String workflowId, String runId,
                                          String action) throws Exception {
    HttpResponse response = doPost(getVersionedAPIPath("apps/" + appId + "/workflows/" + workflowId + "/" + runId + "/"
                                                         + action, Constants.Gateway.API_VERSION_3_TOKEN, namespaceId));
    return response.getStatusLine().getStatusCode();
  }

  @Category(XSlowTests.class)
  @Test
  public void testWorkflowPauseResume() throws Exception {
    // Files used to synchronize between this test and workflow execution
    File firstSimpleActionFile = new File(tmpFolder.newFolder() + "/firstsimpleaction.file");
    File firstSimpleActionDoneFile = new File(tmpFolder.newFolder() + "/firstsimpleaction.file.done");

    File forkedSimpleActionFile = new File(tmpFolder.newFolder() + "/forkedsimpleaction.file");
    File forkedSimpleActionDoneFile = new File(tmpFolder.newFolder() + "/forkedsimpleaction.file.done");

    File anotherForkedSimpleActionFile = new File(tmpFolder.newFolder() + "/anotherforkedsimpleaction.file");
    File anotherForkedSimpleActionDoneFile = new File(tmpFolder.newFolder() + "/anotherforkedsimpleaction.file.done");

    File lastSimpleActionFile = new File(tmpFolder.newFolder() + "/lastsimpleaction.file");
    File lastSimpleActionDoneFile = new File(tmpFolder.newFolder() + "/lastsimpleaction.file.done");

    HttpResponse response = deploy(PauseResumeWorklowApp.class, Constants.Gateway.API_VERSION_3_TOKEN, TEST_NAMESPACE2);
    Assert.assertEquals(200, response.getStatusLine().getStatusCode());

    Map<String, String> runtimeArguments = Maps.newHashMap();
    runtimeArguments.put("first.simple.action.file", firstSimpleActionFile.getAbsolutePath());
    runtimeArguments.put("first.simple.action.donefile", firstSimpleActionDoneFile.getAbsolutePath());
    runtimeArguments.put("forked.simple.action.file", forkedSimpleActionFile.getAbsolutePath());
    runtimeArguments.put("forked.simple.action.donefile", forkedSimpleActionDoneFile.getAbsolutePath());
    runtimeArguments.put("anotherforked.simple.action.file", anotherForkedSimpleActionFile.getAbsolutePath());
    runtimeArguments.put("anotherforked.simple.action.donefile", anotherForkedSimpleActionDoneFile.getAbsolutePath());
    runtimeArguments.put("last.simple.action.file", lastSimpleActionFile.getAbsolutePath());
    runtimeArguments.put("last.simple.action.donefile", lastSimpleActionDoneFile.getAbsolutePath());

    setAndTestRuntimeArgs(TEST_NAMESPACE2, PAUSE_RESUME_WORKFLOW_APP, ProgramType.WORKFLOW.getCategoryName(),
                          PAUSE_RESUME_WORKFLOW, runtimeArguments);

    // Start the Workflow
    int status = getRunnableStartStop(TEST_NAMESPACE2, PAUSE_RESUME_WORKFLOW_APP,
                                      ProgramType.WORKFLOW.getCategoryName(), PAUSE_RESUME_WORKFLOW, "start");
    Assert.assertEquals(200, status);

    // Workflow should be running
    String runsUrl = getRunsUrl(TEST_NAMESPACE2, PAUSE_RESUME_WORKFLOW_APP, PAUSE_RESUME_WORKFLOW, "running");
    List<Map<String, String>> historyRuns = scheduleHistoryRuns(60, runsUrl, 0);
    Assert.assertTrue(historyRuns.size() == 1);

    String runId = historyRuns.get(0).get("runid");

    while (!firstSimpleActionFile.exists()) {
      TimeUnit.SECONDS.sleep(1);
    }

    // Only one Workflow node should be running
    String currentUrl = String.format("apps/%s/workflows/%s/%s/current", PAUSE_RESUME_WORKFLOW_APP,
                                      PAUSE_RESUME_WORKFLOW, runId);
    String versionedUrl = getVersionedAPIPath(currentUrl, Constants.Gateway.API_VERSION_3_TOKEN, TEST_NAMESPACE2);
    int currentRunningProgramsExpected = 1;
    checkCurrentRuns(10, versionedUrl, currentRunningProgramsExpected);

    // Suspend the Workflow
    status = getWorkflowSuspendResume(TEST_NAMESPACE2, PAUSE_RESUME_WORKFLOW_APP, PAUSE_RESUME_WORKFLOW,
                                      runId, "suspend");
    Assert.assertEquals(200, status);

    // Workflow status hould be SUSPENDED
    Assert.assertEquals("SUSPENDED",
                        getRunnableStatus(TEST_NAMESPACE2, PAUSE_RESUME_WORKFLOW_APP,
                                          ProgramType.WORKFLOW.getCategoryName(), PAUSE_RESUME_WORKFLOW));

    // Meta store information for this Workflow should reflect suspended run
    runsUrl = getRunsUrl(TEST_NAMESPACE2, PAUSE_RESUME_WORKFLOW_APP, PAUSE_RESUME_WORKFLOW, "suspended");
    scheduleHistoryRuns(10, runsUrl, 0);

    // Suspending the already suspended Workflow should give CONFLICT
    status = getWorkflowSuspendResume(TEST_NAMESPACE2, PAUSE_RESUME_WORKFLOW_APP, PAUSE_RESUME_WORKFLOW,
                                      runId, "suspend");
    Assert.assertEquals(409, status);

    // Signal the FirstSimpleAction in the Workflow to continue
    firstSimpleActionDoneFile.createNewFile();

    // Even if the Workflow is suspended, currently executing action will complete and currently running nodes
    // should be zero
    currentRunningProgramsExpected = 0;
    checkCurrentRuns(10, versionedUrl, currentRunningProgramsExpected);

    // Verify that Workflow is still suspended
    runsUrl = getRunsUrl(TEST_NAMESPACE2, PAUSE_RESUME_WORKFLOW_APP, PAUSE_RESUME_WORKFLOW, "suspended");
    scheduleHistoryRuns(10, runsUrl, 0);

    // Resume the execution of the Workflow
    status = getWorkflowSuspendResume(TEST_NAMESPACE2, PAUSE_RESUME_WORKFLOW_APP, PAUSE_RESUME_WORKFLOW, runId,
                                      "resume");
    Assert.assertEquals(200, status);

    // Workflow should be running
    Assert.assertEquals("RUNNING",
                        getRunnableStatus(TEST_NAMESPACE2, PAUSE_RESUME_WORKFLOW_APP,
                                          ProgramType.WORKFLOW.getCategoryName(), PAUSE_RESUME_WORKFLOW));

    runsUrl = getRunsUrl(TEST_NAMESPACE2, PAUSE_RESUME_WORKFLOW_APP, PAUSE_RESUME_WORKFLOW, "running");
    scheduleHistoryRuns(10, runsUrl, 0);

    // Resume on already running Workflow should give conflict
    status = getWorkflowSuspendResume(TEST_NAMESPACE2, PAUSE_RESUME_WORKFLOW_APP, PAUSE_RESUME_WORKFLOW,
                                      runId, "resume");
    Assert.assertEquals(409, status);

    // Wait till fork execution in the Workflow starts
    while (!forkedSimpleActionFile.exists() && !anotherForkedSimpleActionFile.exists()) {
      TimeUnit.SECONDS.sleep(1);
    }

    // Workflow should have 2 nodes running because of the fork
    currentRunningProgramsExpected = 2;
    checkCurrentRuns(10, versionedUrl, currentRunningProgramsExpected);

    // Suspend the Workflow
    status = getWorkflowSuspendResume(TEST_NAMESPACE2, PAUSE_RESUME_WORKFLOW_APP, PAUSE_RESUME_WORKFLOW, runId,
                                      "suspend");
    Assert.assertEquals(200, status);

    // Status of the Workflow should be suspended
    Assert.assertEquals("SUSPENDED",
                        getRunnableStatus(TEST_NAMESPACE2, PAUSE_RESUME_WORKFLOW_APP,
                                          ProgramType.WORKFLOW.getCategoryName(), PAUSE_RESUME_WORKFLOW));

    // Store should reflect the suspended status of the Workflow
    runsUrl = getRunsUrl(TEST_NAMESPACE2, PAUSE_RESUME_WORKFLOW_APP, PAUSE_RESUME_WORKFLOW, "suspended");
    scheduleHistoryRuns(10, runsUrl, 0);

    // Allow currently executing actions to complete
    forkedSimpleActionDoneFile.createNewFile();
    anotherForkedSimpleActionDoneFile.createNewFile();

    // Workflow should have zero actions running
    currentRunningProgramsExpected = 0;
    checkCurrentRuns(10, versionedUrl, currentRunningProgramsExpected);

    runsUrl = getRunsUrl(TEST_NAMESPACE2, PAUSE_RESUME_WORKFLOW_APP, PAUSE_RESUME_WORKFLOW, "suspended");
    scheduleHistoryRuns(10, runsUrl, 0);

    Assert.assertTrue(!lastSimpleActionFile.exists());

    status = getWorkflowSuspendResume(TEST_NAMESPACE2, PAUSE_RESUME_WORKFLOW_APP, PAUSE_RESUME_WORKFLOW, runId,
                                      "resume");
    Assert.assertEquals(200, status);

    Assert.assertEquals("RUNNING",
                        getRunnableStatus(TEST_NAMESPACE2, PAUSE_RESUME_WORKFLOW_APP,
                                          ProgramType.WORKFLOW.getCategoryName(), PAUSE_RESUME_WORKFLOW));

    while (!lastSimpleActionFile.exists()) {
      TimeUnit.SECONDS.sleep(1);
    }

    currentRunningProgramsExpected = 1;
    checkCurrentRuns(10, versionedUrl, currentRunningProgramsExpected);

    lastSimpleActionDoneFile.createNewFile();

    runsUrl = getRunsUrl(TEST_NAMESPACE2, PAUSE_RESUME_WORKFLOW_APP, PAUSE_RESUME_WORKFLOW, "completed");
    scheduleHistoryRuns(10, runsUrl, 0);

    Assert.assertEquals("STOPPED",
                        getRunnableStatus(TEST_NAMESPACE2, PAUSE_RESUME_WORKFLOW_APP,
                                          ProgramType.WORKFLOW.getCategoryName(), PAUSE_RESUME_WORKFLOW));

  }

  @Category(XSlowTests.class)
  @Test
  public void testWorkflowForkApp() throws Exception {
    File doneFile = new File(tmpFolder.newFolder() + "/testWorkflowForkApp.done");
    File oneActionFile = new File(tmpFolder.newFolder() + "/oneAction.done");
    File anotherActionFile = new File(tmpFolder.newFolder() + "/anotherAction.done");

    HttpResponse response = deploy(WorkflowAppWithFork.class, Constants.Gateway.API_VERSION_3_TOKEN, TEST_NAMESPACE2);
    Assert.assertEquals(200, response.getStatusLine().getStatusCode());

    Map<String, String> runtimeArguments = ImmutableMap.of("done.file", doneFile.getAbsolutePath(),
                                                           "oneaction.file", oneActionFile.getAbsolutePath(),
                                                           "anotheraction.file", anotherActionFile.getAbsolutePath());

    setAndTestRuntimeArgs(TEST_NAMESPACE2, WORKFLOW_APP_WITH_FORK, ProgramType.WORKFLOW.getCategoryName(),
                          WORKFLOW_WITH_FORK, runtimeArguments);

<<<<<<< HEAD
    int status = getRunnableStartStop(TEST_NAMESPACE2, WORKFLOW_APP_WITH_FORK, ProgramType.WORKFLOW.getCategoryName(),
                                      WORKFLOW_WITH_FORK, "start");
    Assert.assertEquals(200, status);
=======

    getRunnableStartStop(TEST_NAMESPACE2, WORKFLOW_APP_WITH_FORK, ProgramType.WORKFLOW.getCategoryName(),
                         WORKFLOW_WITH_FORK, "start");
>>>>>>> 3916ed00

    String runsUrl = getRunsUrl(TEST_NAMESPACE2, WORKFLOW_APP_WITH_FORK, WORKFLOW_WITH_FORK, "running");
    List<Map<String, String>> historyRuns = scheduleHistoryRuns(60, runsUrl, 0);
    Assert.assertTrue(historyRuns.size() == 1);

    String runId = historyRuns.get(0).get("runid");

    String currentUrl = String.format("apps/%s/workflows/%s/%s/current", WORKFLOW_APP_WITH_FORK, WORKFLOW_WITH_FORK,
                                      runId);
    String versionedUrl = getVersionedAPIPath(currentUrl, Constants.Gateway.API_VERSION_3_TOKEN, TEST_NAMESPACE2);
    while (!oneActionFile.exists() && !anotherActionFile.exists()) {
      TimeUnit.SECONDS.sleep(1);
    }
    int currentRunningProgramsExpected = 2;
    checkCurrentRuns(10, versionedUrl, currentRunningProgramsExpected);

    getRunnableStartStop(TEST_NAMESPACE2, WORKFLOW_APP_WITH_FORK, ProgramType.WORKFLOW.getCategoryName(),
                         WORKFLOW_WITH_FORK, "stop");

    response = getWorkflowCurrentStatus(TEST_NAMESPACE2, WORKFLOW_APP_WITH_FORK, WORKFLOW_WITH_FORK, runId);
    Assert.assertEquals(404, response.getStatusLine().getStatusCode());

    runsUrl = getRunsUrl(TEST_NAMESPACE2, WORKFLOW_APP_WITH_FORK, WORKFLOW_WITH_FORK, "killed");
    scheduleHistoryRuns(10, runsUrl, 0);

    oneActionFile.delete();
    anotherActionFile.delete();

    getRunnableStartStop(TEST_NAMESPACE2, WORKFLOW_APP_WITH_FORK, ProgramType.WORKFLOW.getCategoryName(),
                         WORKFLOW_WITH_FORK, "start");

    runsUrl = getRunsUrl(TEST_NAMESPACE2, WORKFLOW_APP_WITH_FORK, WORKFLOW_WITH_FORK, "running");
    historyRuns = scheduleHistoryRuns(60, runsUrl, 0);
    Assert.assertTrue(historyRuns.size() == 1);

    runId = historyRuns.get(0).get("runid");

    while (!oneActionFile.exists() && !anotherActionFile.exists()) {
      TimeUnit.SECONDS.sleep(1);
    }

    currentUrl = String.format("apps/%s/workflows/%s/%s/current", WORKFLOW_APP_WITH_FORK, WORKFLOW_WITH_FORK, runId);
    versionedUrl = getVersionedAPIPath(currentUrl, Constants.Gateway.API_VERSION_3_TOKEN, TEST_NAMESPACE2);
    currentRunningProgramsExpected = 2;
    checkCurrentRuns(10, versionedUrl, currentRunningProgramsExpected);

    // Signal the Workflow that execution can be continued by creating temp file
    doneFile.createNewFile();

    runsUrl = getRunsUrl(TEST_NAMESPACE2, WORKFLOW_APP_WITH_FORK, WORKFLOW_WITH_FORK, "completed");
    scheduleHistoryRuns(180, runsUrl, 0);
  }

  private String createInput(String folderName) throws IOException {
    File inputDir = tmpFolder.newFolder(folderName);

    File inputFile = new File(inputDir.getPath() + "/words.txt");
    inputFile.deleteOnExit();
    BufferedWriter writer = new BufferedWriter(new FileWriter(inputFile));
    try {
      writer.write("this text has");
      writer.newLine();
      writer.write("two words text inside");
    } finally {
      writer.close();
    }

    return inputDir.getAbsolutePath();
  }

  @Category(XSlowTests.class)
  @Test
  public void testWorkflowScopedArguments() throws Exception {
    HttpResponse response = deploy(WorkflowAppWithScopedParameters.class, Constants.Gateway.API_VERSION_3_TOKEN,
                                   TEST_NAMESPACE2);
    Assert.assertEquals(200, response.getStatusLine().getStatusCode());

    Map<String, String> runtimeArguments = Maps.newHashMap();

    runtimeArguments.put("debug", "true");
    runtimeArguments.put("mapreduce.*.debug", "false");
    runtimeArguments.put("mapreduce.OneMR.debug", "true");

    runtimeArguments.put("input.path", createInput("ProgramInput"));
    runtimeArguments.put("mapreduce.OneMR.input.path", createInput("OneMRInput"));
    runtimeArguments.put("mapreduce.AnotherMR.input.path", createInput("AnotherMRInput"));
    runtimeArguments.put("spark.*.input.path", createInput("SparkInput"));

    runtimeArguments.put("output.path", new File(tmpFolder.newFolder(), "ProgramOutput").getAbsolutePath());
    runtimeArguments.put("mapreduce.OneMR.output.path",
                         new File(tmpFolder.newFolder(), "OneMROutput").getAbsolutePath());
    runtimeArguments.put("spark.AnotherSpark.output.path",
                         new File(tmpFolder.newFolder(), "AnotherSparkOutput").getAbsolutePath());

    runtimeArguments.put("mapreduce.*.processing.time", "1HR");

    runtimeArguments.put("dataset.Purchase.cache.seconds", "30");
    runtimeArguments.put("dataset.UserProfile.schema.property", "constant");
    runtimeArguments.put("dataset.unknown.dataset", "false");
    runtimeArguments.put("dataset.*.read.timeout", "60");

    setAndTestRuntimeArgs(TEST_NAMESPACE2, WORKFLOW_APP_WITH_SCOPED_PARAMETERS, ProgramType.WORKFLOW.getCategoryName(),
                          WORKFLOW_APP_WITH_SCOPED_PARAMETERS_WORKFLOW, runtimeArguments);


    // Start the workflow
    getRunnableStartStop(TEST_NAMESPACE2, WORKFLOW_APP_WITH_SCOPED_PARAMETERS,
                         ProgramType.WORKFLOW.getCategoryName(), WORKFLOW_APP_WITH_SCOPED_PARAMETERS_WORKFLOW, "start");

    String runsUrl = getRunsUrl(TEST_NAMESPACE2, WORKFLOW_APP_WITH_SCOPED_PARAMETERS,
                                WORKFLOW_APP_WITH_SCOPED_PARAMETERS_WORKFLOW, "completed");
    scheduleHistoryRuns(180, runsUrl, 0);
  }

  @Category(XSlowTests.class)
  @Test
  public void testWorkflowSchedules() throws Exception {
    // Steps for the test:
    // 1. Deploy the app
    // 2. Verify the schedules
    // 3. Verify the history after waiting a while
    // 4. Suspend the schedule
    // 5. Verify there are no runs after the suspend by looking at the history
    // 6. Resume the schedule
    // 7. Verify there are runs after the resume by looking at the history

    // deploy app with schedule in namespace 2
    HttpResponse response = deploy(AppWithSchedule.class, Constants.Gateway.API_VERSION_3_TOKEN, TEST_NAMESPACE2);
    Assert.assertEquals(200, response.getStatusLine().getStatusCode());

    Assert.assertEquals(200,
                        resumeSchedule(TEST_NAMESPACE2, APP_WITH_SCHEDULE_APP_NAME, APP_WITH_SCHEDULE_SCHEDULE_NAME));

    //TODO: cannot test the /current endpoint because of CDAP-66. Enable after that bug is fixed.
//    Assert.assertEquals(200, getWorkflowCurrentStatus(TEST_NAMESPACE2, APP_WITH_SCHEDULE_APP_NAME,
//                                                      APP_WITH_SCHEDULE_WORKFLOW_NAME));

    Map<String, String> runtimeArguments = Maps.newHashMap();
    runtimeArguments.put("someKey", "someWorkflowValue");
    runtimeArguments.put("workflowKey", "workflowValue");

    setAndTestRuntimeArgs(TEST_NAMESPACE2, APP_WITH_SCHEDULE_APP_NAME, ProgramType.WORKFLOW.getCategoryName(),
                          APP_WITH_SCHEDULE_WORKFLOW_NAME, runtimeArguments);

    // get schedules
    List<ScheduleSpecification> schedules = getSchedules(TEST_NAMESPACE2, APP_WITH_SCHEDULE_APP_NAME,
                                                         APP_WITH_SCHEDULE_WORKFLOW_NAME);
    Assert.assertEquals(1, schedules.size());
    String scheduleName = schedules.get(0).getSchedule().getName();
    Assert.assertNotNull(scheduleName);
    Assert.assertFalse(scheduleName.isEmpty());

    long current = System.currentTimeMillis();
    Long nextRunTime = getNextScheduledRunTime(TEST_NAMESPACE2, APP_WITH_SCHEDULE_APP_NAME,
                                               APP_WITH_SCHEDULE_WORKFLOW_NAME, scheduleName);
    Assert.assertNotNull(nextRunTime);
    Assert.assertTrue(nextRunTime > current);

    String runsUrl = getRunsUrl(TEST_NAMESPACE2, APP_WITH_SCHEDULE_APP_NAME, APP_WITH_SCHEDULE_WORKFLOW_NAME,
                                "completed");
    scheduleHistoryRuns(5, runsUrl, 0);

    //Check schedule status
    String statusUrl = getStatusUrl(TEST_NAMESPACE2, APP_WITH_SCHEDULE_APP_NAME, scheduleName);
    scheduleStatusCheck(5, statusUrl, "SCHEDULED");

    Assert.assertEquals(200, suspendSchedule(TEST_NAMESPACE2, APP_WITH_SCHEDULE_APP_NAME, scheduleName));
    //check paused state
    scheduleStatusCheck(5, statusUrl, "SUSPENDED");

    TimeUnit.SECONDS.sleep(2); //wait till any running jobs just before suspend call completes.

    int workflowRuns = getRuns(runsUrl);

    //Sleep for some time and verify there are no more scheduled jobs after the suspend.
    TimeUnit.SECONDS.sleep(10);

    int workflowRunsAfterSuspend = getRuns(runsUrl);
    Assert.assertEquals(workflowRuns, workflowRunsAfterSuspend);

    Assert.assertEquals(200, resumeSchedule(TEST_NAMESPACE2, APP_WITH_SCHEDULE_APP_NAME, scheduleName));

    scheduleHistoryRuns(5, runsUrl, workflowRunsAfterSuspend);

    //check scheduled state
    scheduleStatusCheck(5, statusUrl, "SCHEDULED");

    //Check status of a non existing schedule
    String invalid = getStatusUrl(TEST_NAMESPACE2, APP_WITH_SCHEDULE_APP_NAME, "invalid");
    scheduleStatusCheck(5, invalid, "NOT_FOUND");

    Assert.assertEquals(200, suspendSchedule(TEST_NAMESPACE2, APP_WITH_SCHEDULE_APP_NAME, scheduleName));

    //check paused state
    scheduleStatusCheck(5, statusUrl, "SUSPENDED");

    //Schedule operations using invalid namespace
    String inValidNamespaceUrl = getStatusUrl(TEST_NAMESPACE1, APP_WITH_SCHEDULE_APP_NAME, scheduleName);
    scheduleStatusCheck(5, inValidNamespaceUrl, "NOT_FOUND");
    Assert.assertEquals(404, suspendSchedule(TEST_NAMESPACE1, APP_WITH_SCHEDULE_APP_NAME, scheduleName));
    Assert.assertEquals(404, resumeSchedule(TEST_NAMESPACE1, APP_WITH_SCHEDULE_APP_NAME, scheduleName));

    TimeUnit.SECONDS.sleep(2); //wait till any running jobs just before suspend call completes.
  }

  @Category(XSlowTests.class)
  @Test
  public void testStreamSizeSchedules() throws Exception {
    // Steps for the test:
    // 1. Deploy the app
    // 2. Verify the schedules
    // 3. Ingest data in the stream
    // 4. Verify the history after waiting a while
    // 5. Suspend the schedule
    // 6. Ingest data in the stream
    // 7. Verify there are no runs after the suspend by looking at the history
    // 8. Resume the schedule
    // 9. Verify there are runs after the resume by looking at the history

    StringBuilder longStringBuilder = new StringBuilder();
    for (int i = 0; i < 10000; i++) {
      longStringBuilder.append("dddddddddd");
    }
    String longString = longStringBuilder.toString();

    // deploy app with schedule in namespace 2
    HttpResponse response = deploy(AppWithStreamSizeSchedule.class, Constants.Gateway.API_VERSION_3_TOKEN,
                                   TEST_NAMESPACE2);
    Assert.assertEquals(200, response.getStatusLine().getStatusCode());

    Assert.assertEquals(200, resumeSchedule(TEST_NAMESPACE2, APP_WITH_STREAM_SCHEDULE_APP_NAME,
                                            APP_WITH_STREAM_SCHEDULE_SCHEDULE_NAME_1));
    Assert.assertEquals(200, resumeSchedule(TEST_NAMESPACE2, APP_WITH_STREAM_SCHEDULE_APP_NAME,
                                            APP_WITH_STREAM_SCHEDULE_SCHEDULE_NAME_2));

    // get schedules
    List<ScheduleSpecification> schedules = getSchedules(TEST_NAMESPACE2, APP_WITH_STREAM_SCHEDULE_APP_NAME,
                                                         APP_WITH_STREAM_SCHEDULE_WORKFLOW_NAME);
    Assert.assertEquals(2, schedules.size());
    String scheduleName1 = schedules.get(0).getSchedule().getName();
    String scheduleName2 = schedules.get(1).getSchedule().getName();
    Assert.assertNotNull(scheduleName1);
    Assert.assertFalse(scheduleName1.isEmpty());

    // Change notification threshold for stream
    response = doPut(String.format("/v3/namespaces/%s/streams/%s/properties", TEST_NAMESPACE2,
                                   APP_WITH_STREAM_SCHEDULE_STREAM_NAME),
                     "{'notification.threshold.mb': 1}");
    Assert.assertEquals(200, response.getStatusLine().getStatusCode());

    response = doGet(String.format("/v3/namespaces/%s/streams/%s", TEST_NAMESPACE2,
                                   APP_WITH_STREAM_SCHEDULE_STREAM_NAME));
    String json = EntityUtils.toString(response.getEntity());
    StreamProperties properties = new Gson().fromJson(json, StreamProperties.class);
    Assert.assertEquals(1, properties.getNotificationThresholdMB().intValue());

    // Ingest over 1MB of data in stream
    for (int i = 0; i < 12; ++i) {
      response = doPost(String.format("/v3/namespaces/%s/streams/%s", TEST_NAMESPACE2,
                                      APP_WITH_STREAM_SCHEDULE_STREAM_NAME),
                        longString);
      Assert.assertEquals(200, response.getStatusLine().getStatusCode());
    }

    TimeUnit.SECONDS.sleep(10);
    String runsUrl = getRunsUrl(TEST_NAMESPACE2, APP_WITH_STREAM_SCHEDULE_APP_NAME,
                                APP_WITH_STREAM_SCHEDULE_WORKFLOW_NAME,
                                "completed");
    scheduleHistoryRuns(5, runsUrl, 0);

    //Check schedule status
    String statusUrl1 = getStatusUrl(TEST_NAMESPACE2, APP_WITH_STREAM_SCHEDULE_APP_NAME, scheduleName1);
    String statusUrl2 = getStatusUrl(TEST_NAMESPACE2, APP_WITH_STREAM_SCHEDULE_APP_NAME, scheduleName2);
    scheduleStatusCheck(5, statusUrl1, "SCHEDULED");
    scheduleStatusCheck(5, statusUrl2, "SCHEDULED");

    Assert.assertEquals(200, suspendSchedule(TEST_NAMESPACE2, APP_WITH_STREAM_SCHEDULE_APP_NAME,
                                             scheduleName1));
    Assert.assertEquals(200, suspendSchedule(TEST_NAMESPACE2, APP_WITH_STREAM_SCHEDULE_APP_NAME,
                                             scheduleName2));
    //check paused state
    scheduleStatusCheck(5, statusUrl1, "SUSPENDED");
    scheduleStatusCheck(5, statusUrl2, "SUSPENDED");

    TimeUnit.SECONDS.sleep(2); //wait till any running jobs just before suspend call completes.

    int workflowRuns = getRuns(runsUrl);

    // Sleep for some time and verify there are no more scheduled jobs after the suspend.
    for (int i = 0; i < 12; ++i) {
      response = doPost(String.format("/v3/namespaces/%s/streams/%s", TEST_NAMESPACE2,
                                      APP_WITH_STREAM_SCHEDULE_STREAM_NAME),
                        longString);
      Assert.assertEquals(200, response.getStatusLine().getStatusCode());
    }
    TimeUnit.SECONDS.sleep(5);

    int workflowRunsAfterSuspend = getRuns(runsUrl);
    Assert.assertEquals(workflowRuns, workflowRunsAfterSuspend);

    Assert.assertEquals(200, resumeSchedule(TEST_NAMESPACE2, APP_WITH_STREAM_SCHEDULE_APP_NAME,
                                            scheduleName1));

    scheduleHistoryRuns(5, runsUrl, workflowRunsAfterSuspend);

    //check scheduled state
    scheduleStatusCheck(5, statusUrl1, "SCHEDULED");

    //Check status of a non existing schedule
    String invalid = getStatusUrl(TEST_NAMESPACE2, APP_WITH_STREAM_SCHEDULE_APP_NAME, "invalid");
    scheduleStatusCheck(5, invalid, "NOT_FOUND");

    Assert.assertEquals(200, suspendSchedule(TEST_NAMESPACE2, APP_WITH_STREAM_SCHEDULE_APP_NAME, scheduleName1));

    //check paused state
    scheduleStatusCheck(5, statusUrl1, "SUSPENDED");

    //Schedule operations using invalid namespace
    String inValidNamespaceUrl = getStatusUrl(TEST_NAMESPACE1, APP_WITH_STREAM_SCHEDULE_APP_NAME, scheduleName1);
    scheduleStatusCheck(5, inValidNamespaceUrl, "NOT_FOUND");
    Assert.assertEquals(404, suspendSchedule(TEST_NAMESPACE1, APP_WITH_STREAM_SCHEDULE_APP_NAME, scheduleName1));
    Assert.assertEquals(404, resumeSchedule(TEST_NAMESPACE1, APP_WITH_STREAM_SCHEDULE_APP_NAME, scheduleName1));

    TimeUnit.SECONDS.sleep(2); //wait till any running jobs just before suspend call completes.
  }

  @Category(XSlowTests.class)
  @Test
  public void testWorkflowRuns() throws Exception {
    HttpResponse response = deploy(WorkflowAppWithErrorRuns.class, Constants.Gateway.API_VERSION_3_TOKEN,
                                   TEST_NAMESPACE2);
    Assert.assertEquals(200, response.getStatusLine().getStatusCode());

    Assert.assertEquals(200, resumeSchedule(TEST_NAMESPACE2, WORKFLOW_APP_WITH_ERROR_RUNS,
                                            WORKFLOW_WITH_ERROR_RUNS_SCHEDULE));

    String runsUrl = getRunsUrl(TEST_NAMESPACE2, WORKFLOW_APP_WITH_ERROR_RUNS, WORKFLOW_WITH_ERROR_RUNS, "completed");
    scheduleHistoryRuns(5, runsUrl, 0);

    Map<String, String> propMap = ImmutableMap.of("ThrowError", "true");
    PreferencesStore store = getInjector().getInstance(PreferencesStore.class);
    store.setProperties(TEST_NAMESPACE2, WORKFLOW_APP_WITH_ERROR_RUNS, ProgramType.WORKFLOW.getCategoryName(),
                        WORKFLOW_WITH_ERROR_RUNS, propMap);

    runsUrl = getRunsUrl(TEST_NAMESPACE2, WORKFLOW_APP_WITH_ERROR_RUNS, WORKFLOW_WITH_ERROR_RUNS, "failed");
    scheduleHistoryRuns(5, runsUrl, 0);
  }

  @Test
  public void testMultipleWorkflowSchedules() throws Exception {
    // Deploy the app
    HttpResponse response = deploy(AppWithMultipleScheduledWorkflows.class, Constants.Gateway.API_VERSION_3_TOKEN,
                                   TEST_NAMESPACE2);
    Assert.assertEquals(200, response.getStatusLine().getStatusCode());

    List<ScheduleSpecification> someSchedules = getSchedules(TEST_NAMESPACE2, APP_WITH_MULTIPLE_WORKFLOWS_APP_NAME,
                                                         APP_WITH_MULTIPLE_WORKFLOWS_SOMEWORKFLOW);
    Assert.assertEquals(2, someSchedules.size());
    Assert.assertEquals(APP_WITH_MULTIPLE_WORKFLOWS_SOMEWORKFLOW, someSchedules.get(0).getProgram().getProgramName());
    Assert.assertEquals(APP_WITH_MULTIPLE_WORKFLOWS_SOMEWORKFLOW, someSchedules.get(1).getProgram().getProgramName());


    List<ScheduleSpecification> anotherSchedules = getSchedules(TEST_NAMESPACE2, APP_WITH_MULTIPLE_WORKFLOWS_APP_NAME,
                                                         APP_WITH_MULTIPLE_WORKFLOWS_ANOTHERWORKFLOW);
    Assert.assertEquals(3, anotherSchedules.size());
    Assert.assertEquals(APP_WITH_MULTIPLE_WORKFLOWS_ANOTHERWORKFLOW,
                        anotherSchedules.get(0).getProgram().getProgramName());
    Assert.assertEquals(APP_WITH_MULTIPLE_WORKFLOWS_ANOTHERWORKFLOW,
                        anotherSchedules.get(1).getProgram().getProgramName());
    Assert.assertEquals(APP_WITH_MULTIPLE_WORKFLOWS_ANOTHERWORKFLOW,
                        anotherSchedules.get(2).getProgram().getProgramName());
  }

  @Test
  public void testServices() throws Exception {
    HttpResponse response = deploy(AppWithServices.class, Constants.Gateway.API_VERSION_3_TOKEN, TEST_NAMESPACE2);
    Assert.assertEquals(200, response.getStatusLine().getStatusCode());

    // start service in wrong namespace
    getRunnableStartStop(TEST_NAMESPACE1, APP_WITH_SERVICES_APP_ID,
                         ProgramType.SERVICE.getCategoryName(), APP_WITH_SERVICES_SERVICE_NAME, "start", 404);

    getRunnableStartStop(TEST_NAMESPACE2, APP_WITH_SERVICES_APP_ID,
                         ProgramType.SERVICE.getCategoryName(), APP_WITH_SERVICES_SERVICE_NAME, "start");

    // verify instances
    try {
      getServiceInstances(TEST_NAMESPACE1, APP_WITH_SERVICES_APP_ID,
                          APP_WITH_SERVICES_SERVICE_NAME);
      Assert.fail("Should not find service in " + TEST_NAMESPACE1);
    } catch (AssertionError e) {
    }
    ServiceInstances instances = getServiceInstances(TEST_NAMESPACE2, APP_WITH_SERVICES_APP_ID,
                                                     APP_WITH_SERVICES_SERVICE_NAME);
    Assert.assertEquals(1, instances.getRequested());
    Assert.assertEquals(1, instances.getProvisioned());

    // request 2 additional instances
    int code = setServiceInstances(TEST_NAMESPACE1, APP_WITH_SERVICES_APP_ID, APP_WITH_SERVICES_SERVICE_NAME, 3);
    Assert.assertEquals(404, code);
    code = setServiceInstances(TEST_NAMESPACE2, APP_WITH_SERVICES_APP_ID, APP_WITH_SERVICES_SERVICE_NAME, 3);
    Assert.assertEquals(200, code);

    // verify that additional instances were provisioned
    instances = getServiceInstances(TEST_NAMESPACE2, APP_WITH_SERVICES_APP_ID,
                                                     APP_WITH_SERVICES_SERVICE_NAME);
    Assert.assertEquals(3, instances.getRequested());
    Assert.assertEquals(3, instances.getProvisioned());

    // verify that endpoints are not available in the wrong namespace
    response = callService(TEST_NAMESPACE1, APP_WITH_SERVICES_APP_ID, APP_WITH_SERVICES_SERVICE_NAME, HttpMethod.POST,
                       "multi");
    code = response.getStatusLine().getStatusCode();
    Assert.assertEquals(404, code);

    response = callService(TEST_NAMESPACE1, APP_WITH_SERVICES_APP_ID, APP_WITH_SERVICES_SERVICE_NAME, HttpMethod.GET,
                       "multi/ping");
    code = response.getStatusLine().getStatusCode();
    Assert.assertEquals(404, code);

    // stop service
    getRunnableStartStop(TEST_NAMESPACE1, APP_WITH_SERVICES_APP_ID, ProgramType.SERVICE.getCategoryName(),
                         APP_WITH_SERVICES_SERVICE_NAME, "stop", 404);

    getRunnableStartStop(TEST_NAMESPACE2, APP_WITH_SERVICES_APP_ID, ProgramType.SERVICE.getCategoryName(),
                         APP_WITH_SERVICES_SERVICE_NAME, "stop");
  }

  @Test
  public void testDeleteQueues() throws Exception {
    QueueName queueName = QueueName.fromFlowlet(TEST_NAMESPACE1, WORDCOUNT_APP_NAME, WORDCOUNT_FLOW_NAME,
                                                WORDCOUNT_FLOWLET_NAME, "out");

    // enqueue some data
    enqueue(queueName, new QueueEntry("x".getBytes(Charsets.UTF_8)));

    // verify it exists
    Assert.assertTrue(dequeueOne(queueName));

    // clear queue in wrong namespace
    Assert.assertEquals(200, doDelete("/v3/namespaces/" + TEST_NAMESPACE2 + "/queues").getStatusLine().getStatusCode());
    // verify queue is still here
    Assert.assertTrue(dequeueOne(queueName));

    // clear queue in the right namespace
    Assert.assertEquals(200, doDelete("/v3/namespaces/" + TEST_NAMESPACE1 + "/queues").getStatusLine().getStatusCode());

    // verify queue is gone
    Assert.assertFalse(dequeueOne(queueName));
  }

  @After
  public void cleanup() throws Exception {
    doDelete(getVersionedAPIPath("apps/", Constants.Gateway.API_VERSION_3_TOKEN, TEST_NAMESPACE1));
    doDelete(getVersionedAPIPath("apps/", Constants.Gateway.API_VERSION_3_TOKEN, TEST_NAMESPACE2));
  }

  // TODO: Duplicate from AppFabricHttpHandlerTest, remove the AppFabricHttpHandlerTest method after deprecating v2 APIs
  private  void enqueue(QueueName queueName, final QueueEntry queueEntry) throws Exception {
    QueueClientFactory queueClientFactory = AppFabricTestBase.getInjector().getInstance(QueueClientFactory.class);
    final QueueProducer producer = queueClientFactory.createProducer(queueName);
    // doing inside tx
    TransactionExecutorFactory txExecutorFactory =
      AppFabricTestBase.getInjector().getInstance(TransactionExecutorFactory.class);
    txExecutorFactory.createExecutor(ImmutableList.of((TransactionAware) producer))
      .execute(new TransactionExecutor.Subroutine() {
        @Override
        public void apply() throws Exception {
          // write more than one so that we can dequeue multiple times for multiple checks
          // we only dequeue twice, but ensure that the drop queues call drops the rest of the entries as well
          int numEntries = 0;
          while (numEntries++ < 5) {
            producer.enqueue(queueEntry);
          }
        }
      });
  }

  private boolean dequeueOne(QueueName queueName) throws Exception {
    QueueClientFactory queueClientFactory = AppFabricTestBase.getInjector().getInstance(QueueClientFactory.class);
    final QueueConsumer consumer = queueClientFactory.createConsumer(queueName,
                                                                     new ConsumerConfig(1L, 0, 1,
                                                                                        DequeueStrategy.ROUND_ROBIN,
                                                                                        null),
                                                                     1);
    // doing inside tx
    TransactionExecutorFactory txExecutorFactory =
      AppFabricTestBase.getInjector().getInstance(TransactionExecutorFactory.class);
    return txExecutorFactory.createExecutor(ImmutableList.of((TransactionAware) consumer))
      .execute(new Callable<Boolean>() {
        @Override
        public Boolean call() throws Exception {
          return !consumer.dequeue(1).isEmpty();
        }
      });
  }

  private ServiceInstances getServiceInstances(String namespace, String app, String service) throws Exception {
    String instanceUrl = String.format("apps/%s/services/%s/instances", app, service);
    String versionedInstanceUrl = getVersionedAPIPath(instanceUrl, Constants.Gateway.API_VERSION_3_TOKEN, namespace);
    HttpResponse response = doGet(versionedInstanceUrl);
    Assert.assertEquals(200, response.getStatusLine().getStatusCode());
    ServiceInstances instances = readResponse(response, ServiceInstances.class);
    return instances;
  }

  private int setServiceInstances(String namespace, String app, String service, int instances) throws Exception {
    String instanceUrl = String.format("apps/%s/services/%s/instances", app, service);
    String versionedInstanceUrl = getVersionedAPIPath(instanceUrl, Constants.Gateway.API_VERSION_3_TOKEN, namespace);
    String instancesBody = GSON.toJson(new Instances(instances));
    return doPut(versionedInstanceUrl, instancesBody).getStatusLine().getStatusCode();
  }

  private HttpResponse callService(String namespace, String app, String service, HttpMethod method, String endpoint)
    throws Exception {
    String serviceUrl = String.format("apps/%s/service/%s/methods/%s", app, service, endpoint);
    String versionedServiceUrl = getVersionedAPIPath(serviceUrl, Constants.Gateway.API_VERSION_3_TOKEN, namespace);
    HttpResponse response;
    if (HttpMethod.GET.equals(method)) {
      response = doGet(versionedServiceUrl);
    } else if (HttpMethod.POST.equals(method)) {
      response = doPost(versionedServiceUrl);
    } else {
      throw new IllegalArgumentException("Only GET and POST supported right now.");
    }
    return response;
  }

  private HttpResponse getWorkflowCurrentStatus(String namespace, String app, String workflow,
                                                String runId) throws Exception {
    String currentUrl = String.format("apps/%s/workflows/%s/%s/current", app, workflow, runId);
    String versionedUrl = getVersionedAPIPath(currentUrl, Constants.Gateway.API_VERSION_3_TOKEN, namespace);
    return doGet(versionedUrl);
  }

  private Long getNextScheduledRunTime(String namespace, String app, String workflow, String schedule)
    throws Exception {
    String nextRunTimeUrl = String.format("apps/%s/workflows/%s/nextruntime", app, workflow);
    String versionedUrl = getVersionedAPIPath(nextRunTimeUrl, Constants.Gateway.API_VERSION_3_TOKEN, namespace);
    HttpResponse response = doGet(versionedUrl);
    JsonArray array = readResponse(response, JsonArray.class);
    JsonObject wfObject = (JsonObject) array.get(0);
    Assert.assertNotNull(wfObject);
    String id = wfObject.get("id").getAsString();
    Long time = wfObject.get("time").getAsLong();
    Assert.assertTrue(id.contains(schedule));
    return time;
  }

  private String getStatusUrl(String namespace, String appName, String schedule) throws Exception {
    String statusUrl = String.format("apps/%s/schedules/%s/status", appName, schedule);
    return getVersionedAPIPath(statusUrl, Constants.Gateway.API_VERSION_3_TOKEN, namespace);
  }

  private int resumeSchedule(String namespace, String appName, String schedule) throws Exception {
    String scheduleResume = String.format("apps/%s/schedules/%s/resume", appName, schedule);
    HttpResponse response = doPost(getVersionedAPIPath(scheduleResume, Constants.Gateway.API_VERSION_3_TOKEN,
                                                       namespace));
    return response.getStatusLine().getStatusCode();
  }

  private int suspendSchedule(String namespace, String appName, String schedule) throws Exception {
    String scheduleSuspend = String.format("apps/%s/schedules/%s/suspend", appName, schedule);
    String versionedScheduledSuspend = getVersionedAPIPath(scheduleSuspend, Constants.Gateway.API_VERSION_3_TOKEN,
                                                           namespace);
    HttpResponse response = doPost(versionedScheduledSuspend);
    return response.getStatusLine().getStatusCode();
  }

  private int getRuns(String runsUrl) throws Exception {
    HttpResponse response = doGet(runsUrl);
    String json = EntityUtils.toString(response.getEntity());
    List<Map<String, String>> history = GSON.fromJson(json, LIST_MAP_STRING_STRING_TYPE);
    return history.size();
  }

  private String getRunsUrl(String namespace, String appName, String workflow, String status) {
    String runsUrl = String.format("apps/%s/workflows/%s/runs?status=%s", appName, workflow, status);
    return getVersionedAPIPath(runsUrl, Constants.Gateway.API_VERSION_3_TOKEN, namespace);
  }

  private List<ScheduleSpecification> getSchedules(String namespace, String appName, String workflowName)
    throws Exception {
    String schedulesUrl = String.format("apps/%s/workflows/%s/schedules", appName, workflowName);
    String versionedUrl = getVersionedAPIPath(schedulesUrl, Constants.Gateway.API_VERSION_3_TOKEN, namespace);
    HttpResponse response = doGet(versionedUrl);
    String json = EntityUtils.toString(response.getEntity());
    return GSON.fromJson(json, new TypeToken<List<ScheduleSpecification>>() {
    }.getType());
  }

  private int deleteQueues(String namespace) throws Exception {
    String versionedDeleteUrl = getVersionedAPIPath("queues", Constants.Gateway.API_VERSION_3_TOKEN, namespace);
    HttpResponse response = doDelete(versionedDeleteUrl);
    return response.getStatusLine().getStatusCode();
  }

  private int deleteQueues(String namespace, String appId, String flow) throws Exception {
    String deleteQueuesUrl = String.format("apps/%s/flows/%s/queues", appId, flow);
    String versionedDeleteUrl = getVersionedAPIPath(deleteQueuesUrl, Constants.Gateway.API_VERSION_3_TOKEN, namespace);
    HttpResponse response = doDelete(versionedDeleteUrl);
    return response.getStatusLine().getStatusCode();
  }

  private JsonObject getLiveInfo(String namespace, String appId, String programType, String programId)
    throws Exception {
    HttpResponse response = sendLiveInfoRequest(namespace, appId, programType, programId);
    Assert.assertEquals(200, response.getStatusLine().getStatusCode());
    return readResponse(response, JsonObject.class);
  }

  private HttpResponse sendLiveInfoRequest(String namespace, String appId, String programType, String programId)
    throws Exception {
    String liveInfoUrl = String.format("apps/%s/%s/%s/live-info", appId, programType, programId);
    String versionedUrl = getVersionedAPIPath(liveInfoUrl, Constants.Gateway.API_VERSION_3_TOKEN, namespace);
    return doGet(versionedUrl);
  }

  private int changeFLowletStreamConnection(String namespace, String appId, String flow, String flowlet,
                                            String oldStreamId, String newStreamId)
    throws Exception {
    String flowletStreamConnectionUrl = String.format("apps/%s/flows/%s/flowlets/%s/connections/%s", appId, flow,
                                                      flowlet, newStreamId);
    String versionedUrl = getVersionedAPIPath(flowletStreamConnectionUrl, Constants.Gateway.API_VERSION_3_TOKEN,
                                              namespace);
    JsonObject oldStream = new JsonObject();
    oldStream.addProperty("oldStreamId", oldStreamId);
    HttpResponse response = doPut(versionedUrl, GSON.toJson(oldStream));
    return response.getStatusLine().getStatusCode();
  }

  private int requestFlowletInstances(String namespace, String appId, String flow, String flowlet, int noRequested)
    throws Exception {
    String flowletInstancesVersionedUrl = getFlowletInstancesVersionedUrl(namespace, appId, flow, flowlet);
    JsonObject instances = new JsonObject();
    instances.addProperty("instances", noRequested);
    String body = GSON.toJson(instances);
    return doPut(flowletInstancesVersionedUrl, body).getStatusLine().getStatusCode();
  }

  private int getFlowletInstances(String namespace, String appId, String flow, String flowlet) throws Exception {
    String flowletInstancesUrl = getFlowletInstancesVersionedUrl(namespace, appId, flow, flowlet);
    String response = readResponse(doGet(flowletInstancesUrl));
    Assert.assertNotNull(response);
    JsonObject instances = GSON.fromJson(response, JsonObject.class);
    Assert.assertTrue(instances.has("instances"));
    return instances.get("instances").getAsInt();
  }

  private String getFlowletInstancesVersionedUrl(String namespace, String appId, String flow, String flowlet) {
    String flowletInstancesUrl = String.format("apps/%s/%s/%s/flowlets/%s/instances", appId,
                                               ProgramType.FLOW.getCategoryName(), flow, flowlet);
    return getVersionedAPIPath(flowletInstancesUrl, Constants.Gateway.API_VERSION_3_TOKEN, namespace);
  }

  private void verifyProgramSpecification(String namespace, String appId, String programType, String programId)
    throws Exception {
    JsonObject programSpec = getProgramSpecification(namespace, appId, programType, programId);
    Assert.assertTrue(programSpec.has("className") && programSpec.has("name") && programSpec.has("description"));
    Assert.assertEquals(programId, programSpec.get("name").getAsString());
  }

  private JsonObject getProgramSpecification(String namespace, String appId, String programType,
                                             String programId) throws Exception {
    HttpResponse response = requestProgramSpecification(namespace, appId, programType, programId);
    Assert.assertEquals(200, response.getStatusLine().getStatusCode());
    String result = EntityUtils.toString(response.getEntity());
    Assert.assertNotNull(result);
    return GSON.fromJson(result, JsonObject.class);
  }

  private int getProgramSpecificationResponseCode(String namespace, String appId, String programType, String programId)
    throws Exception {
    HttpResponse response = requestProgramSpecification(namespace, appId, programType, programId);
    return response.getStatusLine().getStatusCode();
  }

  private HttpResponse requestProgramSpecification(String namespace, String appId, String programType,
                                                   String programId) throws Exception {
    String uri = getVersionedAPIPath(String.format("apps/%s/%s/%s", appId, programType, programId),
                                     Constants.Gateway.API_VERSION_3_TOKEN, namespace);
    return doGet(uri);
  }

  private void testListInitialState(String namespace, ProgramType programType) throws Exception {
    HttpResponse response = doGet(getVersionedAPIPath(programType.getCategoryName(),
                                                      Constants.Gateway.API_VERSION_3_TOKEN, namespace));
    Assert.assertEquals(200, response.getStatusLine().getStatusCode());
    Assert.assertEquals(EMPTY_ARRAY_JSON, readResponse(response));
  }

  private void verifyProgramList(String namespace, String programType, int expected) throws Exception {
    HttpResponse response = requestProgramList(namespace, programType);
    Assert.assertEquals(200, response.getStatusLine().getStatusCode());
    String json = EntityUtils.toString(response.getEntity());
    List<Map<String, String>> programs = GSON.fromJson(json, LIST_MAP_STRING_STRING_TYPE);
    Assert.assertEquals(expected, programs.size());
  }

  private void verifyProgramList(String namespace, String appName,
                                 final String programType, int expected) throws Exception {
    HttpResponse response = requestAppDetail(namespace, appName);
    Assert.assertEquals(200, response.getStatusLine().getStatusCode());
    String json = EntityUtils.toString(response.getEntity());
    ApplicationDetail appDetail = GSON.fromJson(json, ApplicationDetail.class);
    Collection<ProgramRecord> programs = Collections2.filter(appDetail.getPrograms(), new Predicate<ProgramRecord>() {
      @Override
      public boolean apply(@Nullable ProgramRecord record) {
        return programType.equals(record.getType().getCategoryName());
      }
    });
    Assert.assertEquals(expected, programs.size());
  }

  private int getAppFDetailResponseCode(String namespace, @Nullable String appName, String programType)
    throws Exception {
    HttpResponse response = requestAppDetail(namespace, appName);
    return response.getStatusLine().getStatusCode();
  }

  private HttpResponse requestProgramList(String namespace, String programType)
    throws Exception {
    return doGet(getVersionedAPIPath(programType, Constants.Gateway.API_VERSION_3_TOKEN, namespace));
  }

  private HttpResponse requestAppDetail(String namespace, String appName)
    throws Exception {
    String uri = getVersionedAPIPath(String.format("apps/%s", appName),
                                     Constants.Gateway.API_VERSION_3_TOKEN, namespace);
    return doGet(uri);
  }

  private void verifyInitialBatchStatusOutput(HttpResponse response) throws IOException {
    Assert.assertEquals(200, response.getStatusLine().getStatusCode());
    List<JsonObject> returnedBody = readResponse(response, LIST_OF_JSONOBJECT_TYPE);
    for (JsonObject obj : returnedBody) {
      Assert.assertEquals(200, obj.get("statusCode").getAsInt());
      Assert.assertEquals(STOPPED, obj.get("status").getAsString());
    }
  }

  private void verifyInitialBatchInstanceOutput(HttpResponse response) throws IOException {
    Assert.assertEquals(200, response.getStatusLine().getStatusCode());
    List<JsonObject> returnedBody = readResponse(response, LIST_OF_JSONOBJECT_TYPE);
    for (JsonObject obj : returnedBody) {
      Assert.assertEquals(200, obj.get("statusCode").getAsInt());
      Assert.assertEquals(1, obj.get("requested").getAsInt());
      Assert.assertEquals(0, obj.get("provisioned").getAsInt());
    }
  }

  private String getRunnableStatus(String namespaceId, String appId, String runnableType, String runnableId)
    throws Exception {
    HttpResponse response = doGet(getVersionedAPIPath("apps/" + appId + "/" + runnableType + "/" + runnableId +
                                                        "/status", Constants.Gateway.API_VERSION_3_TOKEN, namespaceId));
    Assert.assertEquals(200, response.getStatusLine().getStatusCode());
    String s = EntityUtils.toString(response.getEntity());
    Map<String, String> o = GSON.fromJson(s, MAP_STRING_STRING_TYPE);
    return o.get("status");
  }

  private void testHistory(Class<?> app, String namespace, String appId, String runnableType, String runnableId)
    throws Exception {
    try {
      deploy(app, Constants.Gateway.API_VERSION_3_TOKEN, namespace);
      // first run
      getRunnableStartStop(namespace, appId, runnableType, runnableId, "start");
      waitState(namespace, appId, runnableType, runnableId, ProgramRunStatus.RUNNING.toString());
      getRunnableStartStop(namespace, appId, runnableType, runnableId, "stop");
      waitState(namespace, appId, runnableType, runnableId, STOPPED);

      // second run
      getRunnableStartStop(namespace, appId, runnableType, runnableId, "start");
      waitState(namespace, appId, runnableType, runnableId, ProgramRunStatus.RUNNING.toString());
      String url = String.format("apps/%s/%s/%s/runs?status=running", appId, runnableType, runnableId);

      //active size should be 1
      historyStatusWithRetry(getVersionedAPIPath(url, Constants.Gateway.API_VERSION_3_TOKEN, namespace), 1);
      // completed runs size should be 1
      url = String.format("apps/%s/%s/%s/runs?status=killed", appId, runnableType, runnableId);
      historyStatusWithRetry(getVersionedAPIPath(url, Constants.Gateway.API_VERSION_3_TOKEN, namespace), 1);

      getRunnableStartStop(namespace, appId, runnableType, runnableId, "stop");
      waitState(namespace, appId, runnableType, runnableId, STOPPED);

      historyStatusWithRetry(getVersionedAPIPath(url, Constants.Gateway.API_VERSION_3_TOKEN, namespace), 2);

    } finally {
      Assert.assertEquals(200, doDelete(getVersionedAPIPath("apps/" + appId, Constants.Gateway.API_VERSION_3_TOKEN,
                                                            namespace)).getStatusLine().getStatusCode());
    }
  }

  private void historyStatusWithRetry(String url, int size) throws Exception {
    int trials = 0;
    while (trials++ < 5) {
      HttpResponse response = doGet(url);
      List<Map<String, String>> result = GSON.fromJson(EntityUtils.toString(response.getEntity()),
                                                       new TypeToken<List<Map<String, String>>>() {
                                                       }.getType());

      if (result.size() >= size) {
        // For each one, we have 4 fields.
        for (Map<String, String> m : result) {
          int expectedFieldSize = m.get("status").equals("RUNNING") ? 3 : 4;
          Assert.assertEquals(expectedFieldSize, m.size());
        }
        break;
      }
      TimeUnit.SECONDS.sleep(1);
    }
    Assert.assertTrue(trials < 5);
  }

  private void testRuntimeArgs(Class<?> app, String namespace, String appId, String runnableType, String runnableId)
    throws Exception {
    deploy(app, Constants.Gateway.API_VERSION_3_TOKEN, namespace);

    Map<String, String> args = Maps.newHashMap();
    args.put("Key1", "Val1");
    args.put("Key2", "Val1");
    args.put("Key2", "Val1");

    HttpResponse response;
    String argString = GSON.toJson(args, new TypeToken<Map<String, String>>() {
    }.getType());
    String versionedRuntimeArgsUrl = getVersionedAPIPath("apps/" + appId + "/" + runnableType + "/" + runnableId +
                                                           "/runtimeargs", Constants.Gateway.API_VERSION_3_TOKEN,
                                                         namespace);
    response = doPut(versionedRuntimeArgsUrl, argString);

    Assert.assertEquals(200, response.getStatusLine().getStatusCode());
    response = doGet(versionedRuntimeArgsUrl);

    Assert.assertEquals(200, response.getStatusLine().getStatusCode());
    Map<String, String> argsRead = GSON.fromJson(EntityUtils.toString(response.getEntity()),
                                                 new TypeToken<Map<String, String>>() {
                                                 }.getType());

    Assert.assertEquals(args.size(), argsRead.size());

    for (Map.Entry<String, String> entry : args.entrySet()) {
      Assert.assertEquals(entry.getValue(), argsRead.get(entry.getKey()));
    }

    //test empty runtime args
    response = doPut(versionedRuntimeArgsUrl, "");
    Assert.assertEquals(200, response.getStatusLine().getStatusCode());

    response = doGet(versionedRuntimeArgsUrl);
    Assert.assertEquals(200, response.getStatusLine().getStatusCode());
    argsRead = GSON.fromJson(EntityUtils.toString(response.getEntity()),
                             new TypeToken<Map<String, String>>() {
                             }.getType());
    Assert.assertEquals(0, argsRead.size());

    //test null runtime args
    response = doPut(versionedRuntimeArgsUrl, null);
    Assert.assertEquals(200, response.getStatusLine().getStatusCode());

    response = doGet(versionedRuntimeArgsUrl);
    Assert.assertEquals(200, response.getStatusLine().getStatusCode());
    argsRead = GSON.fromJson(EntityUtils.toString(response.getEntity()),
                             new TypeToken<Map<String, String>>() {
                             }.getType());
    Assert.assertEquals(0, argsRead.size());
  }
}<|MERGE_RESOLUTION|>--- conflicted
+++ resolved
@@ -46,6 +46,7 @@
 import co.cask.cdap.internal.app.runtime.ProgramOptionConstants;
 import co.cask.cdap.internal.app.services.http.AppFabricTestBase;
 import co.cask.cdap.proto.ApplicationDetail;
+import co.cask.cdap.proto.Id;
 import co.cask.cdap.proto.Instances;
 import co.cask.cdap.proto.ProgramRecord;
 import co.cask.cdap.proto.ProgramRunStatus;
@@ -828,9 +829,10 @@
                           PAUSE_RESUME_WORKFLOW, runtimeArguments);
 
     // Start the Workflow
-    int status = getRunnableStartStop(TEST_NAMESPACE2, PAUSE_RESUME_WORKFLOW_APP,
-                                      ProgramType.WORKFLOW.getCategoryName(), PAUSE_RESUME_WORKFLOW, "start");
-    Assert.assertEquals(200, status);
+    Id.Program programId = Id.Program.from(TEST_NAMESPACE2, PAUSE_RESUME_WORKFLOW_APP, ProgramType.WORKFLOW,
+                                           PAUSE_RESUME_WORKFLOW);
+
+    startProgram(programId, 200);
 
     // Workflow should be running
     String runsUrl = getRunsUrl(TEST_NAMESPACE2, PAUSE_RESUME_WORKFLOW_APP, PAUSE_RESUME_WORKFLOW, "running");
@@ -851,9 +853,8 @@
     checkCurrentRuns(10, versionedUrl, currentRunningProgramsExpected);
 
     // Suspend the Workflow
-    status = getWorkflowSuspendResume(TEST_NAMESPACE2, PAUSE_RESUME_WORKFLOW_APP, PAUSE_RESUME_WORKFLOW,
+    getWorkflowSuspendResume(TEST_NAMESPACE2, PAUSE_RESUME_WORKFLOW_APP, PAUSE_RESUME_WORKFLOW,
                                       runId, "suspend");
-    Assert.assertEquals(200, status);
 
     // Workflow status hould be SUSPENDED
     Assert.assertEquals("SUSPENDED",
@@ -865,9 +866,8 @@
     scheduleHistoryRuns(10, runsUrl, 0);
 
     // Suspending the already suspended Workflow should give CONFLICT
-    status = getWorkflowSuspendResume(TEST_NAMESPACE2, PAUSE_RESUME_WORKFLOW_APP, PAUSE_RESUME_WORKFLOW,
+    getWorkflowSuspendResume(TEST_NAMESPACE2, PAUSE_RESUME_WORKFLOW_APP, PAUSE_RESUME_WORKFLOW,
                                       runId, "suspend");
-    Assert.assertEquals(409, status);
 
     // Signal the FirstSimpleAction in the Workflow to continue
     firstSimpleActionDoneFile.createNewFile();
@@ -882,9 +882,8 @@
     scheduleHistoryRuns(10, runsUrl, 0);
 
     // Resume the execution of the Workflow
-    status = getWorkflowSuspendResume(TEST_NAMESPACE2, PAUSE_RESUME_WORKFLOW_APP, PAUSE_RESUME_WORKFLOW, runId,
+    getWorkflowSuspendResume(TEST_NAMESPACE2, PAUSE_RESUME_WORKFLOW_APP, PAUSE_RESUME_WORKFLOW, runId,
                                       "resume");
-    Assert.assertEquals(200, status);
 
     // Workflow should be running
     Assert.assertEquals("RUNNING",
@@ -895,9 +894,7 @@
     scheduleHistoryRuns(10, runsUrl, 0);
 
     // Resume on already running Workflow should give conflict
-    status = getWorkflowSuspendResume(TEST_NAMESPACE2, PAUSE_RESUME_WORKFLOW_APP, PAUSE_RESUME_WORKFLOW,
-                                      runId, "resume");
-    Assert.assertEquals(409, status);
+    getWorkflowSuspendResume(TEST_NAMESPACE2, PAUSE_RESUME_WORKFLOW_APP, PAUSE_RESUME_WORKFLOW, runId, "resume");
 
     // Wait till fork execution in the Workflow starts
     while (!forkedSimpleActionFile.exists() && !anotherForkedSimpleActionFile.exists()) {
@@ -909,9 +906,8 @@
     checkCurrentRuns(10, versionedUrl, currentRunningProgramsExpected);
 
     // Suspend the Workflow
-    status = getWorkflowSuspendResume(TEST_NAMESPACE2, PAUSE_RESUME_WORKFLOW_APP, PAUSE_RESUME_WORKFLOW, runId,
+    getWorkflowSuspendResume(TEST_NAMESPACE2, PAUSE_RESUME_WORKFLOW_APP, PAUSE_RESUME_WORKFLOW, runId,
                                       "suspend");
-    Assert.assertEquals(200, status);
 
     // Status of the Workflow should be suspended
     Assert.assertEquals("SUSPENDED",
@@ -935,9 +931,8 @@
 
     Assert.assertTrue(!lastSimpleActionFile.exists());
 
-    status = getWorkflowSuspendResume(TEST_NAMESPACE2, PAUSE_RESUME_WORKFLOW_APP, PAUSE_RESUME_WORKFLOW, runId,
+    getWorkflowSuspendResume(TEST_NAMESPACE2, PAUSE_RESUME_WORKFLOW_APP, PAUSE_RESUME_WORKFLOW, runId,
                                       "resume");
-    Assert.assertEquals(200, status);
 
     Assert.assertEquals("RUNNING",
                         getRunnableStatus(TEST_NAMESPACE2, PAUSE_RESUME_WORKFLOW_APP,
@@ -978,15 +973,8 @@
     setAndTestRuntimeArgs(TEST_NAMESPACE2, WORKFLOW_APP_WITH_FORK, ProgramType.WORKFLOW.getCategoryName(),
                           WORKFLOW_WITH_FORK, runtimeArguments);
 
-<<<<<<< HEAD
-    int status = getRunnableStartStop(TEST_NAMESPACE2, WORKFLOW_APP_WITH_FORK, ProgramType.WORKFLOW.getCategoryName(),
-                                      WORKFLOW_WITH_FORK, "start");
-    Assert.assertEquals(200, status);
-=======
-
     getRunnableStartStop(TEST_NAMESPACE2, WORKFLOW_APP_WITH_FORK, ProgramType.WORKFLOW.getCategoryName(),
                          WORKFLOW_WITH_FORK, "start");
->>>>>>> 3916ed00
 
     String runsUrl = getRunsUrl(TEST_NAMESPACE2, WORKFLOW_APP_WITH_FORK, WORKFLOW_WITH_FORK, "running");
     List<Map<String, String>> historyRuns = scheduleHistoryRuns(60, runsUrl, 0);
