--- conflicted
+++ resolved
@@ -69,10 +69,6 @@
     Assert.assertEquals(baseStreamCount + 1, streamClient.list().size());
     StreamProperties config = streamClient.getConfig(testStreamId);
     Assert.assertNotNull(config);
-<<<<<<< HEAD
-    Assert.assertEquals(testStreamId, config.getStreamId().getName());
-=======
->>>>>>> 2326427c
     // TODO: getting and setting config for stream is not supported with in-memory
 //    streamClient.setTTL(testStreamId, 123);
 //    streamClient.sendEvent(testStreamId, testStreamEvent);
