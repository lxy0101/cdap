/*
 * Copyright © 2014 Cask Data, Inc.
 *
 * Licensed under the Apache License, Version 2.0 (the "License"); you may not
 * use this file except in compliance with the License. You may obtain a copy of
 * the License at
 *
 * http://www.apache.org/licenses/LICENSE-2.0
 *
 * Unless required by applicable law or agreed to in writing, software
 * distributed under the License is distributed on an "AS IS" BASIS, WITHOUT
 * WARRANTIES OR CONDITIONS OF ANY KIND, either express or implied. See the
 * License for the specific language governing permissions and limitations under
 * the License.
 */

package co.cask.cdap.client;

import co.cask.cdap.client.config.ClientConfig;
import co.cask.cdap.client.util.RESTClient;
import co.cask.cdap.client.util.VersionMigrationUtils;
import co.cask.cdap.common.exception.ApplicationNotFoundException;
import co.cask.cdap.common.exception.UnauthorizedException;
import co.cask.cdap.common.utils.Tasks;
import co.cask.cdap.proto.ApplicationRecord;
import co.cask.cdap.proto.Id;
import co.cask.cdap.proto.ProgramRecord;
import co.cask.cdap.proto.ProgramType;
import co.cask.common.http.HttpMethod;
import co.cask.common.http.HttpRequest;
import co.cask.common.http.HttpResponse;
import co.cask.common.http.ObjectResponse;
import com.google.common.base.Preconditions;
import com.google.common.base.Throwables;
import com.google.common.collect.ImmutableMap;
import com.google.common.collect.Lists;
import com.google.common.reflect.TypeToken;

import java.io.File;
import java.io.IOException;
import java.net.HttpURLConnection;
import java.net.URL;
import java.util.List;
import java.util.Map;
import java.util.concurrent.Callable;
import java.util.concurrent.ExecutionException;
import java.util.concurrent.TimeUnit;
import java.util.concurrent.TimeoutException;
import javax.inject.Inject;

/**
 * Provides ways to interact with CDAP applications.
 */
public class ApplicationClient {

  private final RESTClient restClient;
  private final ClientConfig config;

  @Inject
  public ApplicationClient(ClientConfig config) {
    this.config = config;
    this.restClient = RESTClient.create(config);
  }

  /**
   * Lists all applications currently deployed.
   *
   * @return list of {@link ApplicationRecord}s.
   * @throws IOException
   * @throws UnauthorizedException if the request is not authorized successfully in the gateway server
   */
  public List<ApplicationRecord> list() throws IOException, UnauthorizedException {
    HttpResponse response = restClient.execute(HttpMethod.GET,
                                               config.resolveNamespacedURLV3("apps"),
                                               config.getAccessToken());
    List<ApplicationRecord> result = ObjectResponse.fromJsonBody(response, new TypeToken<List<ApplicationRecord>>() {
    }).getResponseObject();
    return result;
  }

  /**
   * Deletes an application.
   *
   * @param appId ID of the application to delete
   * @throws ApplicationNotFoundException if the application with the given ID was not found
   * @throws IOException if a network error occurred
   * @throws UnauthorizedException if the request is not authorized successfully in the gateway server
   */
  public void delete(String appId) throws ApplicationNotFoundException, IOException, UnauthorizedException {
<<<<<<< HEAD
    Id.Application app = Id.Application.from(config.getNamespace(), appId);
    HttpResponse response = restClient.execute(HttpMethod.DELETE,
                                               config.resolveNamespacedURLV3("apps/" + app.getId()),
=======
    HttpResponse response = restClient.execute(HttpMethod.DELETE, config.resolveNamespacedURLV3("apps/" + appId),
>>>>>>> 8c87e303
                                               config.getAccessToken(), HttpURLConnection.HTTP_NOT_FOUND);
    if (response.getResponseCode() == HttpURLConnection.HTTP_NOT_FOUND) {
      throw new ApplicationNotFoundException(app);
    }
  }

  /**
   * Deletes all applications.
   *
   * @throws IOException if a network error occurred
   * @throws UnauthorizedException if the request is not authorized successfully in the gateway server
   */
  public void deleteAll() throws IOException, UnauthorizedException {
    restClient.execute(HttpMethod.DELETE, config.resolveNamespacedURLV3("apps"), config.getAccessToken());
  }

  /**
   * Checks if an application exists.
   *
   * @param appId ID of the application to check
   * @return true if the application exists
   * @throws IOException if a network error occurred
   * @throws UnauthorizedException if the request is not authorized successfully in the gateway server
   */
  public boolean exists(String appId) throws IOException, UnauthorizedException {
    HttpResponse response = restClient.execute(HttpMethod.GET, config.resolveNamespacedURLV3("apps/" + appId),
                                               config.getAccessToken(), HttpURLConnection.HTTP_NOT_FOUND);
    return response.getResponseCode() != HttpURLConnection.HTTP_NOT_FOUND;
  }

  /**
   * Waits for an application to be deployed.
   *
   * @param appId ID of the application to check
   * @param timeout time to wait before timing out
   * @param timeoutUnit time unit of timeout
   * @throws IOException if a network error occurred
   * @throws UnauthorizedException if the request is not authorized successfully in the gateway server
   * @throws TimeoutException if the application was not yet deployed before {@code timeout} milliseconds
   * @throws InterruptedException if interrupted while waiting
   */
  public void waitForDeployed(final String appId, long timeout, TimeUnit timeoutUnit)
    throws IOException, UnauthorizedException, TimeoutException, InterruptedException {

    try {
      Tasks.waitFor(true, new Callable<Boolean>() {
        @Override
        public Boolean call() throws Exception {
          return exists(appId);
        }
      }, timeout, timeoutUnit, 1, TimeUnit.SECONDS);
    } catch (ExecutionException e) {
      Throwables.propagateIfPossible(e.getCause(), IOException.class, UnauthorizedException.class);
    }
  }

  /**
   * Waits for an application to be deleted.
   *
   * @param appId ID of the application to check
   * @param timeout time to wait before timing out
   * @param timeoutUnit time unit of timeout
   * @throws IOException if a network error occurred
   * @throws UnauthorizedException if the request is not authorized successfully in the gateway server
   * @throws TimeoutException if the application was not yet deleted before {@code timeout} milliseconds
   * @throws InterruptedException if interrupted while waiting
   */
  public void waitForDeleted(final String appId, long timeout, TimeUnit timeoutUnit)
    throws IOException, UnauthorizedException, TimeoutException, InterruptedException {

    try {
      Tasks.waitFor(false, new Callable<Boolean>() {
        @Override
        public Boolean call() throws Exception {
          return exists(appId);
        }
      }, timeout, timeoutUnit, 1, TimeUnit.SECONDS);
    } catch (ExecutionException e) {
      Throwables.propagateIfPossible(e.getCause(), IOException.class, UnauthorizedException.class);
    }
  }

  /**
   * Deploys an application.
   *
   * @param jarFile jar file of the application to deploy
   * @throws IOException if a network error occurred
   */
  public void deploy(File jarFile) throws IOException, UnauthorizedException {
    URL url = config.resolveNamespacedURLV3("apps");
    Map<String, String> headers = ImmutableMap.of("X-Archive-Name", jarFile.getName());

    HttpRequest request = HttpRequest.post(url).addHeaders(headers).withBody(jarFile).build();
    restClient.upload(request, config.getAccessToken());
  }

  /**
   * Lists all programs of some type.
   *
   * @param programType type of the programs to list
   * @return list of {@link ProgramRecord}s
   * @throws IOException if a network error occurred
   * @throws UnauthorizedException if the request is not authorized successfully in the gateway server
   */
<<<<<<< HEAD
  public List<ProgramRecord> listAllPrograms(ProgramType programType) throws IOException, UnauthorizedException {
=======
  public List<ProgramRecord> listAllPrograms(ProgramType programType) throws IOException,
    UnauthorizedException {
>>>>>>> 8c87e303

    Preconditions.checkArgument(programType.isListable());

    String path = programType.getCategoryName();
    URL url = VersionMigrationUtils.resolveURL(config, programType, path);
    HttpRequest request = HttpRequest.get(url).build();

    ObjectResponse<List<ProgramRecord>> response = ObjectResponse.fromJsonBody(
      restClient.execute(request, config.getAccessToken()), new TypeToken<List<ProgramRecord>>() { });

    return response.getResponseObject();
  }

  /**
   * Lists all programs.
   *
   * @return list of {@link ProgramRecord}s
   * @throws IOException if a network error occurred
   * @throws UnauthorizedException if the request is not authorized successfully in the gateway server
   */
  public Map<ProgramType, List<ProgramRecord>> listAllPrograms() throws IOException, UnauthorizedException {

    ImmutableMap.Builder<ProgramType, List<ProgramRecord>> allPrograms = ImmutableMap.builder();
    for (ProgramType programType : ProgramType.values()) {
      if (programType.isListable() && VersionMigrationUtils.isProgramSupported(config, programType)) {
        List<ProgramRecord> programRecords = Lists.newArrayList();
        programRecords.addAll(listAllPrograms(programType));
        allPrograms.put(programType, programRecords);
      }
    }
    return allPrograms.build();
  }


  /**
   * Lists programs of some type belonging to an application.
   *
   * @param appId ID of the application
   * @param programType type of the programs to list
   * @return list of {@link ProgramRecord}s
   * @throws ApplicationNotFoundException if the application with the given ID was not found
   * @throws IOException if a network error occurred
   * @throws UnauthorizedException if the request is not authorized successfully in the gateway server
   */
  public List<ProgramRecord> listPrograms(String appId, ProgramType programType)
    throws ApplicationNotFoundException, IOException, UnauthorizedException {
<<<<<<< HEAD

    Id.Application app = Id.Application.from(config.getNamespace(), appId);
=======
>>>>>>> 8c87e303
    Preconditions.checkArgument(programType.isListable());

    String path = String.format("apps/%s/%s", appId, programType.getCategoryName());
    URL url = VersionMigrationUtils.resolveURL(config, programType, path);
    HttpRequest request = HttpRequest.get(url).build();

    ObjectResponse<List<ProgramRecord>> response = ObjectResponse.fromJsonBody(
      restClient.execute(request, config.getAccessToken(), HttpURLConnection.HTTP_NOT_FOUND),
      new TypeToken<List<ProgramRecord>>() { });

    if (response.getResponseCode() == HttpURLConnection.HTTP_NOT_FOUND) {
      throw new ApplicationNotFoundException(app);
    }

    return response.getResponseObject();
  }

  /**
   * Lists programs belonging to an application.
   *
   * @param appId ID of the application
   * @return Map of {@link ProgramType} to list of {@link ProgramRecord}s
   * @throws ApplicationNotFoundException if the application with the given ID was not found
   * @throws IOException if a network error occurred
   * @throws UnauthorizedException if the request is not authorized successfully in the gateway server
   */
  public Map<ProgramType, List<ProgramRecord>> listPrograms(String appId)
    throws ApplicationNotFoundException, IOException, UnauthorizedException {

    ImmutableMap.Builder<ProgramType, List<ProgramRecord>> allPrograms = ImmutableMap.builder();
    for (ProgramType programType : ProgramType.values()) {
      if (programType.isListable() && VersionMigrationUtils.isProgramSupported(config, programType)) {
        List<ProgramRecord> programRecords = Lists.newArrayList();
        programRecords.addAll(listPrograms(appId, programType));
        allPrograms.put(programType, programRecords);
      }
    }
    return allPrograms.build();
  }
}<|MERGE_RESOLUTION|>--- conflicted
+++ resolved
@@ -87,13 +87,9 @@
    * @throws UnauthorizedException if the request is not authorized successfully in the gateway server
    */
   public void delete(String appId) throws ApplicationNotFoundException, IOException, UnauthorizedException {
-<<<<<<< HEAD
     Id.Application app = Id.Application.from(config.getNamespace(), appId);
     HttpResponse response = restClient.execute(HttpMethod.DELETE,
                                                config.resolveNamespacedURLV3("apps/" + app.getId()),
-=======
-    HttpResponse response = restClient.execute(HttpMethod.DELETE, config.resolveNamespacedURLV3("apps/" + appId),
->>>>>>> 8c87e303
                                                config.getAccessToken(), HttpURLConnection.HTTP_NOT_FOUND);
     if (response.getResponseCode() == HttpURLConnection.HTTP_NOT_FOUND) {
       throw new ApplicationNotFoundException(app);
@@ -198,13 +194,7 @@
    * @throws IOException if a network error occurred
    * @throws UnauthorizedException if the request is not authorized successfully in the gateway server
    */
-<<<<<<< HEAD
   public List<ProgramRecord> listAllPrograms(ProgramType programType) throws IOException, UnauthorizedException {
-=======
-  public List<ProgramRecord> listAllPrograms(ProgramType programType) throws IOException,
-    UnauthorizedException {
->>>>>>> 8c87e303
-
     Preconditions.checkArgument(programType.isListable());
 
     String path = programType.getCategoryName();
@@ -250,11 +240,8 @@
    */
   public List<ProgramRecord> listPrograms(String appId, ProgramType programType)
     throws ApplicationNotFoundException, IOException, UnauthorizedException {
-<<<<<<< HEAD
 
     Id.Application app = Id.Application.from(config.getNamespace(), appId);
-=======
->>>>>>> 8c87e303
     Preconditions.checkArgument(programType.isListable());
 
     String path = String.format("apps/%s/%s", appId, programType.getCategoryName());
