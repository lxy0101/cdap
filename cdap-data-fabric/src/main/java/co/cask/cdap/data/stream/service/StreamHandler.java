--- conflicted
+++ resolved
@@ -487,15 +487,10 @@
       if (jsonObj.has("format")) {
         format = context.deserialize(jsonObj.get("format"), FormatSpecification.class);
       }
-<<<<<<< HEAD
       Integer threshold = jsonObj.has("notification.threshold.mb") ?
         jsonObj.get("notification.threshold.mb").getAsInt() :
         null;
-      return new StreamProperties(name, ttl, format, threshold);
-=======
-      Integer threshold = jsonObj.has("threshold") ? jsonObj.get("threshold").getAsInt() : null;
       return new StreamProperties(ttl, format, threshold);
->>>>>>> 875a2ca7
     }
   }
 }