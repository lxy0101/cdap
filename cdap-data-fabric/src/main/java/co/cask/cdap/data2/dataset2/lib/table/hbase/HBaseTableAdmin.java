--- conflicted
+++ resolved
@@ -84,12 +84,7 @@
       }
     }
 
-<<<<<<< HEAD
     final HTableDescriptor tableDescriptor = tableUtil.getHTableDescriptor(tableId);
-
-=======
-    final HTableDescriptor tableDescriptor = new HTableDescriptor(name);
->>>>>>> eea64b67
     setVersion(tableDescriptor);
     tableDescriptor.addFamily(columnDescriptor);
 
