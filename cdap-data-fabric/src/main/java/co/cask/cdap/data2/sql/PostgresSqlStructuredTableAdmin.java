/*
 * Copyright © 2019 Cask Data, Inc.
 *
 * Licensed under the Apache License, Version 2.0 (the "License"); you may not
 * use this file except in compliance with the License. You may obtain a copy of
 * the License at
 *
 * http://www.apache.org/licenses/LICENSE-2.0
 *
 * Unless required by applicable law or agreed to in writing, software
 * distributed under the License is distributed on an "AS IS" BASIS, WITHOUT
 * WARRANTIES OR CONDITIONS OF ANY KIND, either express or implied. See the
 * License for the specific language governing permissions and limitations under
 * the License.
 */

package co.cask.cdap.data2.sql;

import co.cask.cdap.spi.data.StructuredTableAdmin;
import co.cask.cdap.spi.data.TableAlreadyExistsException;
import co.cask.cdap.spi.data.table.StructuredTableId;
import co.cask.cdap.spi.data.table.StructuredTableRegistry;
import co.cask.cdap.spi.data.table.StructuredTableSpecification;
import co.cask.cdap.spi.data.table.field.FieldType;
import com.google.common.base.Joiner;
import org.apache.commons.math3.analysis.function.Add;
import org.slf4j.Logger;
import org.slf4j.LoggerFactory;

import java.io.IOException;
import java.sql.Connection;
import java.sql.DatabaseMetaData;
import java.sql.ResultSet;
import java.sql.SQLException;
import java.sql.Statement;
import java.util.ArrayList;
import java.util.List;
import java.util.stream.Collectors;
import javax.annotation.Nullable;
import javax.sql.DataSource;

/**
 * Sql structured admin to use jdbc connection to create and drop tables.
 */
public class PostgresSqlStructuredTableAdmin implements StructuredTableAdmin {
<<<<<<< HEAD
=======
  private static final Logger LOG = LoggerFactory.getLogger(PostgresSqlStructuredTableAdmin.class);
>>>>>>> 096ec69e
  private final StructuredTableRegistry registry;
  private final DataSource dataSource;

  public PostgresSqlStructuredTableAdmin(StructuredTableRegistry registry, DataSource dataSource) {
    this.registry = registry;
    this.dataSource = dataSource;
  }

  @Override
  public void create(StructuredTableSpecification spec) throws IOException, TableAlreadyExistsException {
    try (Connection connection = dataSource.getConnection()) {
      DatabaseMetaData metaData = connection.getMetaData();
      ResultSet rs = metaData.getTables(null, null,
                                        spec.getTableId().getName(), null);
      if (rs.next()) {
        throw new TableAlreadyExistsException(spec.getTableId());
      }
      // Create table
      LOG.info("Creating table {}", spec);
      Statement statement = connection.createStatement();
      statement.execute(getCreateStatement(spec));
<<<<<<< HEAD
=======

      // Create indexes
      for (String indexStatement : getCreateIndexStatements(spec)) {
        LOG.debug("Create index statement: {}", indexStatement);
        statement.execute(indexStatement);
      }

>>>>>>> 096ec69e
      registry.registerSpecification(spec);
      statement.close();
    } catch (SQLException e) {
      throw new IOException(String.format("Error creating table %s", spec.getTableId()), e);
    }
  }

  @Nullable
  @Override
  public StructuredTableSpecification getSpecification(StructuredTableId tableId) {
    return registry.getSpecification(tableId);
  }

  @Override
  public void drop(StructuredTableId tableId) throws IOException {
    LOG.info("Dropping table {}", tableId);
    String sqlQuery = getDeleteStatement(tableId.getName());
    try (Connection connection = dataSource.getConnection()) {
      Statement statement = connection.createStatement();
      statement.execute(sqlQuery);
      registry.removeSpecification(tableId);
<<<<<<< HEAD
=======
      // All indexes on a table are dropped when a table is dropped.
>>>>>>> 096ec69e
    } catch (SQLException e) {
      throw new IOException(String.format("Error dropping table %s", tableId), e);
    }
  }

  private String getCreateStatement(StructuredTableSpecification specification) {
    StringBuilder createStmt = new StringBuilder();
    createStmt.append("CREATE TABLE ").append(specification.getTableId().getName()).append(" (");

    // append the columns with sql type
    createStmt.append(
      specification.getFieldTypes().stream()
        .map(f -> f.getName() + " " + getPostgresSqlType(f))
        .collect(Collectors.joining(","))
    );

    // append primary key
    createStmt.append(", PRIMARY KEY (").append(Joiner.on(",").join(specification.getPrimaryKeys())).append("))");
    return createStmt.toString();
  }

  private List<String> getCreateIndexStatements(StructuredTableSpecification specification) {
    String table = specification.getTableId().getName();
    List<String> statements = new ArrayList<>(specification.getIndexes().size());
    for (String column : specification.getIndexes()) {
      statements.add(String.format("CREATE INDEX %s_%s_idx ON %s (%s)", table, column, table, column));
    }
    return statements;
  }

  private String getDeleteStatement(String tableName) {
    return "DROP TABLE " + tableName + ";";
  }

  private String getPostgresSqlType(FieldType field) {
    String sqlType;

    FieldType.Type type = field.getType();
    switch (type) {
      case INTEGER:
        sqlType = "int";
        break;
      case STRING:
        sqlType = "text";
        break;
      case LONG:
        sqlType = "bigint";
        break;
      case DOUBLE:
        sqlType = "double precision";
        break;
      case FLOAT:
        sqlType = "real";
        break;
      case BYTES:
        sqlType = "bytea";
        break;
      default:
        // this should never happen since all the fields are from the specification and validated there
        throw new IllegalStateException(
          String.format("The type %s of the field %s is not a valid type", type, field.getName()));
    }
    return sqlType;
  }
}<|MERGE_RESOLUTION|>--- conflicted
+++ resolved
@@ -43,10 +43,7 @@
  * Sql structured admin to use jdbc connection to create and drop tables.
  */
 public class PostgresSqlStructuredTableAdmin implements StructuredTableAdmin {
-<<<<<<< HEAD
-=======
   private static final Logger LOG = LoggerFactory.getLogger(PostgresSqlStructuredTableAdmin.class);
->>>>>>> 096ec69e
   private final StructuredTableRegistry registry;
   private final DataSource dataSource;
 
@@ -68,8 +65,6 @@
       LOG.info("Creating table {}", spec);
       Statement statement = connection.createStatement();
       statement.execute(getCreateStatement(spec));
-<<<<<<< HEAD
-=======
 
       // Create indexes
       for (String indexStatement : getCreateIndexStatements(spec)) {
@@ -77,7 +72,6 @@
         statement.execute(indexStatement);
       }
 
->>>>>>> 096ec69e
       registry.registerSpecification(spec);
       statement.close();
     } catch (SQLException e) {
@@ -99,10 +93,7 @@
       Statement statement = connection.createStatement();
       statement.execute(sqlQuery);
       registry.removeSpecification(tableId);
-<<<<<<< HEAD
-=======
       // All indexes on a table are dropped when a table is dropped.
->>>>>>> 096ec69e
     } catch (SQLException e) {
       throw new IOException(String.format("Error dropping table %s", tableId), e);
     }
