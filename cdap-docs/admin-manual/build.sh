--- conflicted
+++ resolved
@@ -33,15 +33,10 @@
 }
 
 function download_includes() {
-<<<<<<< HEAD
-  echo_red_bold "Check guarded files for changes"
-  test_an_include aab114b3f60da9900fdabdea0f11217b "${DEFAULT_XML}"
-=======
   local target_includes_dir=${1}
->>>>>>> 711c5df0
 
   echo_red_bold "Check guarded files for changes."
-  test_an_include 3cb2c42f0808a756421a180f96913025 "${DEFAULT_XML}"
+  test_an_include d01d16f0b6aa1c0398b1840f08f2fb4b "${DEFAULT_XML}"
 
   echo "Building rst file from cdap-default.xml..." 
   python "${DEFAULT_TOOL}" -g -t "${target_includes_dir}/${DEFAULT_RST}"
