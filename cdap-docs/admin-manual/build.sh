--- conflicted
+++ resolved
@@ -20,11 +20,7 @@
 source ../_common/common-build.sh
 
 DEFAULT_XML="../../cdap-common/src/main/resources/cdap-default.xml"
-<<<<<<< HEAD
-DEFAULT_XML_MD5_HASH="2d4832e9f5037536eb6345dafcf44bfd"
-=======
-DEFAULT_XML_MD5_HASH="41936fcc00e959dcc16cbe9917191331"
->>>>>>> 48ed8668
+DEFAULT_XML_MD5_HASH="755430052a01ac129b56ab71cf1e5598"
 
 DEFAULT_TOOL="../tools/cdap-default/doc-cdap-default.py"
 DEFAULT_DEPRECATED_XML="../tools/cdap-default/cdap-default-deprecated.xml"
@@ -50,18 +46,8 @@
 
   echo "Building rst file from cdap-default.xml..." 
   python "${DEFAULT_TOOL}" --generate --target "${target_includes_dir}/${DEFAULT_RST}"
-  errors=$?
-  if [[ ${errors} -ne 0 ]]; then
-    echo_set_message "Error building rst file from cdap-default.xml: ${errors}"
-  fi
-  
   echo "Building rst file from cdap-default-deprecated.xml..." 
-  # Ignores the CDAP_DEFAULT_EXCLUSIONS file
-  python "${DEFAULT_TOOL}" --deprecated --ignore --source ${DEFAULT_DEPRECATED_XML} --target "${target_includes_dir}/${DEFAULT_DEPRECATED_RST}"
-  errors=$?
-  if [[ ${errors} -ne 0 ]]; then
-    echo_set_message "Error building rst file from cdap-default-deprecated.xml: ${errors} "
-  fi
+  python "${DEFAULT_TOOL}" -g -i -s ${DEFAULT_DEPRECATED_XML} -t "${target_includes_dir}/${DEFAULT_DEPRECATED_RST}"
   
   echo "Copying files, changing references..."
   local source_rst="${target_includes_dir}/../../source/_includes/installation"
