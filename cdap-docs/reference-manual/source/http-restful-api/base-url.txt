--- conflicted
+++ resolved
@@ -1,11 +1,6 @@
 
 All methods or endpoints described in this API have a base URL (typically
-<<<<<<< HEAD
 ``http://<host>:11015`` or ``https://<host>:10443``) that precedes the resource
 identifier, as described in the :ref:`RESTful API Conventions <http-restful-api-conventions-base-url>`.
-=======
-``http://<host>:10000`` or ``https://<host>:10443``) that precedes the resource
-identifier, as described in the :ref:`RESTful API Conventions <http-restful-api-conventions-base-url>`.
 These methods return a status code, as listed in the :ref:`RESTful API  Status Codes
-<http-restful-api-status-codes>`.
->>>>>>> d65fbaaa
+<http-restful-api-status-codes>`.