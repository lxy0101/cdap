--- conflicted
+++ resolved
@@ -19,13 +19,8 @@
 import React, { Component } from 'react';
 import DataPrepStore from 'components/DataPrep/store';
 import classnames from 'classnames';
-<<<<<<< HEAD
-import shortid from 'shortid';
+import uuidV4 from 'uuid/v4';
 import {Observable} from 'rxjs/Observable';
-=======
-import uuidV4 from 'uuid/v4';
-import Rx from 'rx';
->>>>>>> 211d9c95
 import intersection from 'lodash/intersection';
 
 require('../DataPrepTable/DataPrepTable.scss');
