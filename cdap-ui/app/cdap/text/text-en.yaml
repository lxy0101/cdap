---
# Please keep this file alphabetically sorted!
commons:
  application: Application
  apply: Apply
  as: as
  back: Back
  cask: CASK
  cdap: CDAP
  clickhere: click here
  close: Close
  delete: Delete
  descriptionLabel: Description
  doneLabel: Done
  duplicate: Duplicate
  DSVEditor:
    placeholder: value
  dataset: Dataset
  edit: Edit
  entity:
    application:
      plural: Applications
      short-singular: App
      short-plural: Apps
      singular: Application
    artifact:
      plural: Artifacts
      singular: Artifact
      extensions: Extensions
      applications: Applications
      type: Type
    cdap-data-pipeline:
      plural: Data Pipelines
      singular: Data Pipeline
    cdap-data-streams:
      plural: Data Streams
      singular: Data Stream
    dataset:
      plural: Datasets
      singular: Dataset
      programs: Programs
      operations: Operations
      writes: Writes
    flow:
      plural: Flows
      singular: Flow
    metrics:
      programs: Programs
      running: Running
      failed: Failed
    mapreduce:
      plural: MapReduce
      singular: MapReduce
    program:
      plural: Programs
      singular: Program
      status: Status
      runs: Runs
      application: Application
    service:
      plural: Services
      singular: Service
    spark:
      plural: Spark
      singular: Spark
    worker:
      plural: Workers
      singular: Worker
    workflow:
      plural: Workflows
      singular: Workflow
  export: Export
  formatLabel: Format
  hydrator: Cask Hydrator
  keyValPairs:
    keyLabel: Key
    keyPlaceholder: key
    reset: Reset
    valueLabel: Value
    valuePlaceholder: value
  market: Hub
  milliSecondsShortLabel: ms
  nameLabel: Name
  noLabel: No
  notAvailable: 'N/A'
  please: Please
  pipelines: Pipelines
  resource-center: Add entity
  schemaLabel: Schema
  scope: Scope
  secondsShortLabel: secs
  secShortLabel: sec
  status: Status
  then: Then
  tracker: Cask Tracker
  typeLabel: Type
  when: When
  wrangler: Cask Wrangler
  yesLabel: Yes
features:
  AboutPage:
    copyright:
      firstLine: Copyright © 2014-2017 Cask Data, Inc.
      secondLine:
        view: "View "
        termsAndConditions: Terms and Conditions
        and: " and "
        privacyPolicy: Privacy Policy
    mode: "Mode: "
    providers:
      aws: Amazon Web Services (AWS)
      azure: Microsoft Azure
      forLabel: for
      gcp: Google Cloud Platform (GCP)
    security: "Security: "
    version: Version {version}
  AbstractWidget:
    SecureKeyTextarea:
      customEntryHelper: Specify a different secure key
      customEntryPlaceholder: Type the name of secure key
      title: Select from the list or specify a different secure key
  AccessTokenModal:
    accessToken: "Access token: "
    close: Close
    login:
      textContent: Please enter your username and password to generate a new access token
      usernamePlaceholder: Username
      passwordPlaceholder: Password
      submit: Generate access token
      error: Login failed. Please check your username and password and try again.
    modalHeader: Access token
  Administration:
    Accordions:
      Namespace:
        create: Create New Namespace
        customApps: Custom apps
        description: Create, view, and manage namespaces
        label: "Namespaces "
        labelWithCount: "Namespaces ({count})"
      SystemPrefs:
        create: Edit System Preferences
        description: Manage system preferences available as runtime arguments to programs across all namespaces
        label: "System Preferences "
        labelWithCount: "System Preferences ({count})"
        noPrefs: No system preferences set
      SystemProfiles:
        create: Create New Profile
        description: Manage compute profiles available to launch programs in all namespaces
        label: "System Compute Profiles "
        labelWithCount: "System Compute Profiles ({count})"
        import: Import
    Configure:
      title: Configure
      buttons:
        MakeRESTCalls:
          label: Make HTTP Calls
        ReloadSystemArtifacts:
          confirmationButton: "Reload"
          confirmationHeader: Reload system artifacts
          confirmationText: "Are you sure you want to reload all system artifacts?"
          errorMessage: Failed to load system artifacts
          label: Reload System Artifacts
      pageTitle: '{productName} | Administration | Configuration'
    Management:
      pageTitle: '{productName} | Administration | Management'
    Services:
      title: Services
      headers:
        name: Name
        provisioned: Provisioned
        requested: Requested
        status: Status
      appfabric: App Fabric
      dataset_executor: Dataset Executor
      explore_service: Explore Service
      log_saver: Log Saver
      messaging_service: Messaging Service
      metrics: Metrics
      metrics_processor: Metrics Processor
      metadata_service: Metadata Service
      remote_system_operation: Remote System Operation
      requested: Requested
      setBtn: Set
      transaction: Transaction
      viewlogs: View Logs
    systemMetrics: System metrics
    Tabs:
      config: Configuration
      management: Management
    Top:
      primaryLabelOne: DAY
      primaryLabelTwo: HR
      primaryLabelThree: MIN
      services: Services
      time-label: Uptime
      updated: Last updated
      updated-label:
        plural: seconds ago
        singular: second ago
      version-label: Version
    Title: Administration
    uptimeLabel: Uptime {time}
  AppDetailedView:
    History:
      emptyMessage: No runs found.
      nameLabel: Program name
      runIDLabel: Run ID
      statusLabel: Status
      startLabel: Start time
    Tabs:
      datasetsLabel: Datasets
      historyLabel: Program runs
      programsLabel: Programs
      propertiesLabel: Properties
    Title: '{productName} | Applications | {appId}'
  AuthorizationMessage:
    callToAction1: Please contact your system administrator to request access to a namespace
    callToAction2:
      message1: You are logged in as *{username}*.
      loginLabel: " Login "
      message2: as another user
    callToAction3:
      message1: "Create a new namespace "
      message2: "(Note: You will require ADMIN privileges for creating a namespace)"
    mainMessage: " You are not authorized to access any existing namespace"
  Cloud:
    Profiles:
      common:
        deleteConfirmation: Are you sure you want to delete the profile *_{profile}_*?
        deleteError: There was a problem deleting the profile
        deleteTitle: Delete profile
        disabledDeleteProfile: Profile needs to be disabled to delete
        disabled: Disabled
        enabled: Enabled
        export: Export
        last24HrNodeHr: Last 24 hrs node hours
        last24HrRuns: Last 24 hrs runs
        provisioner: Provisioner
        totalNodeHr: Total node hours
        totalRuns: Total runs
      CreateView:
        ProvisionerSelection:
          pageTitle: '{productName} | Profiles | Create'
        pageTitle: '{productName} | Profiles | Create | {provisioner_name}'
        profileName: Profile name
        profileLabel: Profile label
      DetailView:
        Associations:
          Header:
            created: Created
            label: Pipelines currently using {profile}
            last24hrsnodehr: Last 24 hrs node hours
            last24hrsruns: Last 24 hrs runs
            name: Name
            namespace: Namespace
            noAssociations: No pipelines currently using this profile
            schedules: Schedules
            totalnodehr: Total node hours
            totalruns: Total runs
            triggers: Triggers
        computeProfileOverview: Compute profile overview
        creation: Created
        disableConfirmation: Are you sure you want to disable the profile *_{profile}_*? Any programs or pipelines using this profile will fail to start.
        disableError: There was a problem disabling the profile
        disableTitle: Disable profile
        disableYes: Disable
        enableError: "There was a problem enabling the profile: {message}"
        hideDetails: Hide Details
        noProperties: No properties available for this profile
        pageTitle: '{productName} | Profiles | {profile_name}'
        profileDetails: Profile details
        profileUsage: "{profile} usage"
        secureKeyPopover: Service account is stored using a secure key
        viewDetails: View Details
      ListView:
        assosciations: Assosciations
        createOne: "creating one"
        default: Default
        importError: Unable to import profile
        noProfiles: "No compute profiles have been defined in this namespace. Start by "
        noProfilesSystem: "No compute profiles have been defined in the system. Start by "
        pipelineUsage: Pipeline usage
        profileName: Profile name
        profileUsage: Profile usage
        schedules: Schedules
        triggers: Triggers
  ConfirmationModal:
    cancelDefaultText: Cancel
    confirmDefaultText: OK
  CopyableID:
    label: RunID
    copiedLabel: Copied
    notAvailable: ID Not Available
  EntityListView:
    Cards:
      type: "Type: "
    emptyMessage:
      clearText:
        add: Add
        browse: Browse
        clear: Clear
        entities: " new entities; or"
        filter: " your filters; or"
        Market: " Hub"
        search: " your search; or"
      default: No entities found in namespace "{namespace}"
      filter: No entities found for your selection
      search: No results found for "{searchText}"
      suggestion: "You can try to:"
    Errors:
      retryNow: Retry now
      retrying: Retrying...
      secondsLabel: seconds.
      tryAgain: Unable to communicate with system services. Retrying in
      timeOut: Timed out while attempting to communicate with system services. Please contact your system administrator.
    Header:
      filterBy: Filter by
      search-placeholder: Search
      sort: Sort
      sortLabel: "Sort by "
      sortOptions:
        creationTimeDesc:
          displayName: Newest
        creationTimeAsc:
          displayName: Oldest
        entityNameAsc:
          displayName: A - Z
        entityNameDesc:
          displayName: Z - A
        none: ''
    Info:
      entities: entities
      subtitle:
        displayAll: Displaying all entities
        displaySome: Displaying
        filteredBy: filtered by
        search: Search results for
        sortedBy: sorted by
      title: Entities in namespace "{namespace}"
    JustAddedSection:
      subtitle: Just added
    NamespaceNotFound:
      createMessage: Create a
      createLinkLabel: new namespace
      optionsSubtitle: Here are some options on what to do next
      switchMessage: Select a different namespace from the namespace dropdown
    PageErrorMessage:
      errorMessage: Page {pageNum} not found
      suggestionMessage1: "Go back to:"
      suggestionMessage2: Page 1
    Title: '{productName} | {featureName}'
  DataPrepServiceControl:
    btnLabel: "Enable {featureName}"
    btnLoadingLabel: "Enabling..."
    description: "{featureName} provides an easy and interactive way to visualize, transform, and cleanse data. It allows the user to view data from a local source, a cluster or a database, and derive new schemas and operationalize the data preparation with a few clicks."
    list:
      1: Easy and interactive way to work with messy data
      2: Apply transformations using a variety of operations on various data types
      3: Quickly visualize results of transformations, and patterns both within and across columns
      4: Operationalize effortlessly into production pipeline
    title: "Welcome to {featureName}"
  DataPrep:
    DataPrepSidePanel:
      columnsTabLabel: Columns ({columnsCount})
      ColumnsTab:
        EmptyMessage:
          clearLabel: Clear
          suggestionTitle: "You can try to:"
          suggestion1: your search
          title: No match found for {searchText}
        ColumnDetail:
          Header:
            inferredType: Inferred type
            percentageChange: "% Chance"
        Header:
          completion: Completion
          name: Name
        searchPlaceholder: Search
        toggle:
          clearAll: Clear All
          selectAll: Select All
      directivesTabLabel: Transformation steps ({directivesCount})
      DirectivesTab:
        label: Transformations
      noColumns: No columns
      noDirectives: No transformations
    DataPrepTable:
      DataType:
        unknown: unknown
      copyToNewColumn:
        inputDuplicate: A column with the same name already exists. Pick a new name, or click “Apply” to overwrite.
        inputLabel: Name new column
        inputPlaceholder: Destination column
        inputSuffix: _copy
        label: Copy to a new column
      dataErrorMessageTitle: Unable to load data.
      dataErrorMessageTitle2: Unable to load data for "{workspaceName}".
      emptyWorkspace: No data
      noData: No data. Try removing some transformation steps.
      refreshBtnLinkLabel: Refresh
      suggestion1: the page
      suggestionTitle: "You can try to:"
    DataPrepBrowser:
      BigQueryBrowser:
        datasetCount:
          0: No datasets
          1: "{context} dataset"
          _: "{context} datasets"
        datasets: Datasets
        EmptyMessage:
          emptyDatasetList: 'No datasets in connection _{connectionName}_'
          emptyTableList: 'No tables in dataset _{datasetName}_'
        name: Name
        pageTitle: '{productName} | Connections | Google BigQuery | {connectionId}'
        title: Select table
      DatabaseBrowser:
        defaultErrorMessage: Reading {tableId} failed. Please try again.
        EmptyMessage:
          clearLabel: Clear
          emptyDatabase: 'No tables in connection _{connectionName}_'
          suggestionTitle: "You can try to:"
          suggestion1: your search
          title: 'No match found for "{searchText}"'
        pageTitle: '{productName} | Connections | Database | {connectionId}'
        searchPlaceholder: Search table name
        table:
          namecollabel: NAME
        tableCount:
          0: No tables
          1: '{context} table'
          _: "{context} tables"
        title: Select table
      GCSBrowser:
        BrowserData:
          Content:
            directory: Directory
            emptyBucket: No files or directories found in this bucket
            EmptymessageContainer:
              suggestion1: your search
          Headers:
            LastModified: Last modified
            Name: Name
            Size: Size
            Type: Type
        pageTitle: '{productName} | Connections | Google Cloud Storage | {connectionId}'
        Search:
          placeholder: Search this directory
        TopPanel:
          ListingInfo:
            label: "{dirsCount} directories and {filesCount} files"
            truncatedContentsTooltip: The GCS account you are viewing contains more directories and files we can currently display.
            truncatedLabel: "{dirsCount} directories and {fileCount} files of many"
          selectData: Select data
      KafkaBrowser:
        EmptyMessage:
          clearLabel: Clear
          emptyKafka: 'No topics in connection _{connectionName}_'
          suggestionTitle: "You can try to:"
          suggestion1: your search
          title: 'No match found for "{searchText}"'
        pageTitle: '{productName} | Connections | Kafka | {connectionId}'
        searchPlaceholder: Search topic
        table:
          topics: Topics
        topicCount:
          0: No topics
          1: '{count} topic'
          _: "{count} topics"
        title: Select topic
      noDataMsg: No data
      S3Browser:
        BucketData:
          Content:
            emptyBucket: No files or directories found in this bucket
            EmptymessageContainer:
              suggestion1: your search
          Headers:
            LastModified: Last modified
            Name: Name
            Owner: Owner
            Size: Size
        pageTitle: '{productName} | Connections | S3 | {connectionId}'
        Search:
          placeholder: Search this directory
        TopPanel:
          ListingInfo:
            label: "{dirsCount} directories and {filesCount} files"
            truncatedContentsTooltip: The bucket you are viewing contains more directories and files we can currently display.
            truncatedLabel: "{dirsCount} directories and {fileCount} files of many"
          selectData: Select data
      SpannerBrowser:
        databaseCount:
          0: No databases
          1: "{context} database"
          _: "{context} databases"
        databases: Databases
        EmptyMessage:
          emptyDatabaseList: 'No databases in instance _{instanceName}_ of connection _{connectionName}_'
          emptyInstanceList: 'No instances in connection _{connectionName}_'
          emptyTableList: 'No tables in database _{databaseName}_ of instance _{instanceName}_ of connection _{connectionName}_'
        instanceCount:
          0: No instances
          1: "{context} instance"
          _: "{context} instances"
        instances: Instances
        name: Name
        pageTitle: CDAP | Connections | Google Cloud Spanner | {connectionId}
        tableCount:
          0: No tables
          1: "{context} table"
          _: "{context} tables"
        title: Select data
      ADLSBrowser:
        EmptyMessage:
          emptyDatasetList: 'No Data'
          emptyTableList: 'No Data'
        name: Name
        pageTitle: '{productName} | Connections | ADLS | {connectionId}'
        title: 'ADLS'
        Search:
          placeholder: Search this directory
        TopPanel:
          ListingInfo:
            label: "{dirsCount} directories and {filesCount} files"
          selectData: Select data
    Directives:
      apply: Apply
      cancel: Cancel
      Calculate:
        columnTypeLabel:
          numeric: Numeric
        destinationColumnInputLabel: Name destination column
        disabledTooltip: "Calculate can only be applied on columns of data type 'string', 'integer', 'short', 'long', 'float', 'double'"
        newColumnInputCountSuffix: _count
        Options:
          POWEROF:
            description: "Raise the column value to the power of:"
        OptionsLabels:
          ABSVALUE: Absolute value
          ADD: Add
          ARCCOS: Arccos
          ARCSIN: Arcsin
          ARCTAN: Arctan
          CEIL: Ceil
          CHARCOUNT: Character count
          COS: Cos
          CUBE: Cube
          CUBEROOT: Cube root
          DIVIDE: Divide
          FLOOR: Floor
          LOG: Log
          MODULO: Modulo
          MULTIPLY: Multiply
          NATURALLOG: Natural log
          POWEROF: Power of
          RANDOM: Random
          ROUND: Round
          SIN: Sin
          SQUARE: Square
          SQUAREROOT: Square root
          SUBTRACT: Subtract
          TAN: Tan
        title: Calculate
      ChangeDataType:
        disabledTooltip: "Change data type is not available on columns of data type 'LocalDate', 'LocalTime', or 'ZonedDateTime'"
        Options:
          boolean: Boolean
          bytes: Bytes
          double: Double
          float: Float
          integer: Integer
          long: Long
          short: Short
          string: String
        title: Change data type
      ColumnActions:
        label: Column names
        actions:
          bulkset: Set all
          cleanse: Cleanse
          replaceColumns: Replace
        Bulkset:
          description: Enter column names in order starting from the first column
          modalTitle: Bulk set column names
          setBtnLabel: Set Columns
          textareaplaceholder: "Enter column names seperated by comma. Special characters (eg., @ - #) are not allowed"
        ReplaceColumns:
          applyButton: Replace
          ignoreCase: Ignore case
          modalTitle: Replace column names
          PatternInputPlaceholder:
            PREFIX: "e.g. body_, work_"
          patternLabel: Pattern
          PatternTypeLabel:
            CUSTOM: Replace pattern
            PATTERN: Remove pattern
            PREFIX: Remove prefix
          replaceLabel: Replace
          replaceWithPlaceholder: Leave empty to remove pattern, else add a replacement pattern
          withLabel: With
      Copy:
        title: Copy column
      CustomTransform:
        description: 'Type the custom expression to transform "{column}"'
        placeholder: "E.g. math:sin({column}), empty(arg), {column}+<column>, etc."
        title: Custom transform
      CutDirective:
        cancelBtnLabel: Exit 'Extract' mode
        extractDescription: Extract characters *_{range}_* from this column to a new column
        inputLabel: Name of destination column
        popoverTitle: Extract using position
      CutMenuItem:
        menuLabel: Using positions
      Decode:
        base32: Base32
        base64: Base64
        hex: Hex
        title: Decode
        urldecode: URL
      DefineVariable:
        Conditions:
          CUSTOMCONDITION: Custom condition
          TEXTCONTAINS: value contains
          TEXTENDSWITH: value ends with
          TEXTEXACTLY: value is
          TEXTREGEX: value matches regex
          TEXTSTARTSWITH: value starts with
        if: Select row where
        Placeholders:
          CUSTOMCONDITION: Enter custom condition
          TEXTCONTAINS: Enter contained value
          TEXTENDSWITH: Enter suffix
          TEXTEXACTLY: Enter value
          TEXTREGEX: Enter regex
          TEXTSTARTSWITH: Enter prefix
        step1: "Set variable name"
        step2: "Choose variable value"
        selectColumnLabel: Select column in selected row
        summaryLabel: "Summary:"
        summaryText: "you defined the variable \"{variableName}\" for the cell in column {selectedColumn} in the row which {condition} _{value}_ in column \"{columnName}\""
        title: Define variable
        variableNamePlaceholder: Enter variable_name
      Drop:
        title:
          plural: Delete selected columns
          singular: Delete column
      Encode:
        base32: Base32
        base64: Base64
        hex: Hex
        title: Encode
        url: URL
      Explode:
        title: Explode
        filtersSubmenuTitle: Delimited text
        flatteningSubmenuTitle: Array (by flattening)
      ExtractFields:
        delimitersSubmenuTitle: Using delimiters
        extractBtnLabel: Extract
        patternSubmenuTitle: Using patterns
        positionsSubmenuTitle: Using positions
        title: Extract fields
        UsingPatterns:
          creditCardPattern: Credit cards
          creditCardPatternExample: '#### #### #### ####'
          customPattern: Custom
          customPatternContent:
            description: Write your own regex pattern
          datePattern: Date
          datetimePattern: Date time
          disabledTooltip: Extracting fields using patterns can only be applied on columns of data type 'string'
          emailPattern: Email
          exampleLabel: 'E.g.'
          htmlHyperlinkPattern: URLs from HTML anchors
          hidePatternLabel: Hide pattern
          isbncodePattern: ISBN codes
          ipv4Pattern: IPv4 address
          macaddressPattern: Mac addresses
          modalTitle: Extract fields using patterns
          ndigitnumberPattern: N digits number
          ndigitnumberPatternContent:
            description1: Extract numbers with
            description2: digits
          patternDescription: Select a pattern to extract from the column "{column}"
          phoneNumberPattern: U.S. phone numbers
          phoneNumberPatternExample: 'e.g. (###) - ###-####'
          selectPatternMessage: Select a pattern
          showPatternLabel: Show Pattern
          ssnPattern: SSN
          ssnPatternExample: '###-##-####'
          startEndPattern: Start/End pattern
          startEndPatternContent:
            description1: Extract text that start with
            description2: and end with
          timePattern: Time
          upscodePattern: UPS codes
          urlPattern: URL
          zipCodePattern: US zip codes
        UsingDelimiters:
          comma: Comma
          custom: Custom separator
          modalTitle: Extract fields using delimiter
          pipe: Pipe
          tab: Tab
          whitespace: Whitespace
      failedApplyDirectiveMessage: Failed to apply. Please modify input and try again #temporary fallback until backend sends non-null error
      FillNullOrEmpty:
        title: Fill null or empty cells
      Filter:
        Conditions:
          CUSTOMCONDITION: Custom condition
          EMPTY: value is empty
          TEXTCONTAINS: value contains
          TEXTENDSWITH: value ends with
          TEXTEXACTLY: value is
          TEXTREGEX: value matches regex
          TEXTSTARTSWITH: value starts with
        customconditiontooltiptitle: JEXL expressions
        customconditiontooltip: "A custom condition can be defined using JEXL expressions. For more details regarding JEXL, please refer to  "
        customconditiontooltiplink: JEXL Expressions
        if: If
        ignoreCase: Ignore case
        KEEP: Keep rows
        Placeholders:
          CUSTOMCONDITION: "E.g. < 30 || gender == \"Male\""
          TEXTCONTAINS: Enter contained value
          TEXTENDSWITH: Enter suffix
          TEXTEXACTLY: Enter value
          TEXTREGEX: Enter regex
          TEXTSTARTSWITH: Enter prefix
        REMOVE: Remove rows
        title: Filter
      FindAndReplace:
        buttonLabel: Replace All
        exactMatchLabel: Exact match
        find: Find
        findPlaceholder: Old value
        ignoreCaseLabel: Ignore case
        replacePlaceholder: New value
        replaceWith: Replace with
        title: Find and replace
      Format:
        disabledTooltip: "Format can only be executed on columns of data type 'string' or 'date'"
        Formats:
          CONCATENATE:
            addDescription: of the content of each row
            addLabel: Add
            addOptions:
              BEGINNING: at the beginning
              END: at the end
            inputPlaceholder: Enter string
            label: Concatenate
          DATE_TIME:
            label: Date and time
          LOWERCASE:
            label: lowercase
          TITLECASE:
            label: TitleCase
          TRIM_LEADING_WHITESPACE:
            label: Trim leading whitespace
          TRIM_TRAILING_WHITESPACE:
            label: Trim trailing whitespace
          TRIM_WHITESPACE:
            label: Trim whitespace
          UPPERCASE:
            label: UPPERCASE
        title: Format
      Keep:
       title:
          plural: Keep selected columns
          singular: Keep column
      MarkAsError:
        Conditions:
          CUSTOMCONDITION: Custom condition
          EMPTY: value is empty
          ISAMEXCARD: value is American Express card
          ISBOOLEAN: value is boolean
          ISCOUNTRYTLD: value is country TLD
          ISCREDITCARD: value is credit card
          ISDATE: value is date
          ISDATEFORMAT: value is date format
          ISDINERCARD: value is Diner card
          ISDOMAINNAME: value is domain name
          ISDOMAINTLD: value is domain TLD
          ISDOUBLE: value is double
          ISEMAIL: value is email
          ISGENERICTLD: value is generic TLD
          ISINTEGER: value is integer
          ISIP: value is IP
          ISIPV4: value is IPV4
          ISIPV6: value is IPV6
          ISISBN10: value is ISBN10
          ISISBN13: value is ISBN13
          ISISBN: value is ISBN
          ISMASTERCARD: value is Master card
          ISNOTAMEXCARD: value is not American Express card
          ISNOTBOOLEAN: value is not boolean
          ISNOTCOUNTRYTLD: value is not country TLD
          ISNOTCREDITCARD: value is not credit card
          ISNOTDATE: value is not date
          ISNOTDATEFORMAT: value is not date format
          ISNOTDINERCARD: value is not Diner card
          ISNOTDOMAINNAME: value is not domain name
          ISNOTDOMAINTLD: value is not domain TLD
          ISNOTDOUBLE: value is not double
          ISNOTEMAIL: value is not email
          ISNOTGENERICTLD: value is not generic TLD
          ISNOTINTEGER: value is not integer
          ISNOTIP: value is not IP
          ISNOTIPV4: value is not IPV4
          ISNOTIPV6: value is not IPV6
          ISNOTISBN10: value is not ISBN10
          ISNOTISBN13: value is not ISBN13
          ISNOTISBN: value is not ISBN
          ISNOTMASTERCARD: value is not Master card
          ISNOTNUMBER: value is not number
          ISNOTTIME: value is not time
          ISNOTURL: value is not URL
          ISNOTVISACARD: value is not Visa card
          ISNOTVPAYCARD: value is not VPay card
          ISNUMBER: value is number
          ISTIME: value is time
          ISURL: value is URL
          ISVISACARD: value is Visa card
          ISVPAYCARD: value is VPay card
          TEXTCONTAINS: value contains
          TEXTENDSWITH: value ends with
          TEXTEXACTLY: value is
          TEXTREGEX: value matches regex
          TEXTSTARTSWITH: value starts with
        ignoreCase: Ignore case
        if: If
        Placeholders:
          CUSTOMCONDITION: "E.g. {column} < 30 || gender == \"Male\""
          TEXTCONTAINS: Enter contained value
          TEXTENDSWITH: Enter suffix
          TEXTEXACTLY: Enter value
          TEXTREGEX: Enter regex
          TEXTSTARTSWITH: Enter prefix
          ISDATEFORMAT: "Eg: MM/DD/YYYY"
          ISNOTDATEFORMAT: "Eg: MM/DD/YYYY"
        title: Send to error
        tooltip: When used in a pipeline, these errors can be collected by an error collector
      MaskData:
        menuLabel: Mask data
        option1: Show last 4 characters only
        option2: Show last 2 characters only
        option3: Custom selection
        option4: By shuffling
      MaskSelection:
        cancelBtnLabel: Exit 'Mask Data' mode
        description: Mask the selected characters across all rows in this column
        popoverTitle: Mask
      Merge:
        buttonLabel: Join
        chooseDelimiter: Choose delimiter
        customDelimiterPlaceholder: e.g. $
        Delimiters:
          COLON: Colon
          COMMA: Comma
          CUSTOMDELIMITER: Custom delimiter
          DASH: Dash
          PERIOD: Period
          PIPE: Pipe
          SPACE: Space
          UNDERSCORE: Underscore
        duplicate: A column with the same name already exists. Pick a new name, or click “Join” to overwrite.
        newColumn: Name new column
        newColumnPlaceholder: Destination column
        setOrder: Set order
        title: Join two columns
      Parse:
        modalTitle: Parse as {parser}
        Parsers:
          AVRO:
            label: Avro
          CSV:
            customPlaceholder: "Delimiter (e.g ;, #, %, ^)"
            firstRowHeader: Set first row as header
            label: CSV
            modalTitle: Please select the delimiter
            Options:
              COMMA: Comma
              CONTROL_A: ^A
              CONTROL_D: ^D
              CUSTOM: Custom delimiter
              PIPE: Pipe
              SPACE: Space
              TAB: Tab
          EXCEL:
            label: Excel
            modal:
              description: Choose how you would like to specify the sheet in your Excel file
              firstRowHeader: Set first row as header
              sheetNameInputPlaceholder: Sheet name
              sheetNameLabel: Sheet name
              sheetNumberLabel: Sheet number
          FIXEDLENGTH:
            fieldLabel: Column widths
            label: Fixed length
            optionalFieldLabel: Padding
            optionalPlaceholder: Optional padding parameter
            placeholder: "e.g. 3, 5, 2, 5, 15"
          HL7:
            label: HL7
          JSON:
            fieldLabel: Depth
            label: JSON
            placeholder: Enter depth
          LOG:
            customPlaceholder: "e.g. %h %l %u %t \"%r\" %>s %b"
            label: Log
            modalTitle: Please select the logs format
            Options:
              AGENT: Agent
              CUSTOM: Custom
              COMMON: Common
              COMBINED: Combined
              COMBINEDIO: Combinedio
              REFERER: Referer
          NATURALDATE:
            fieldLabel: Timezone
            label: Natural date
            placeholder: "e.g. UTC"
          SIMPLEDATE:
            customPlaceholder: "e.g. yyyy.MM.dd G 'at' HH:mm:ss z"
            label: Simple date
            ModalHeader:
              parse: Parse as {parser}
              format: Format date and time
            modalTitle: Please select the date format
            Options:
              CUSTOM: Custom format
              OPTION1: "MM/dd/yyyy"
              OPTION2: "dd/MM/yyyy"
              OPTION3: "MM-dd-yyyy"
              OPTION4: "MM-dd-yy"
              OPTION5: "yyyy-MM-dd"
              OPTION6: "yyyy-MM-dd HH:mm:ss"
              OPTION7: "MM-dd-yyyy 'at' HH:mm:ss with timezone"
              OPTION8: "dd/MM/yy HH:mm:ss"
              OPTION9: "yyyy,MM.dd'T'HH:mm:ss.SSS with RFC timezone"
              OPTION10: "MM.dd.yyyy HH:mm:ss.SSS"
              OPTION11: "EEE, d MMM yyyy HH:mm:ss"
              OPTION12: "EEE, MMM d, 'yy"
              OPTION13: "h:mm AM/PM"
              OPTION14: "H:mm with timezone"
          XMLTOJSON:
            fieldLabel: Depth
            label: XML to JSON
            placeholder: Enter depth
        title: Parse
      SetCharEncoding:
        disabledTooltip: Character encoding can only be set on columns of data type 'bytes'
        iso88591: ISO-8859-1
        title: Set character encoding
        usascii: US-ASCII
        utf16: UTF-16
        utf16be: UTF-16BE
        utf16le: UTF-16LE
        utf8: UTF-8
      SetCounter:
        Conditions:
          ALWAYS: Always
          IFCONDITION: If condition is true
        ifConditionPlaceholder: Enter JEXL condition
        incrementCounterLabel: increment the count by
        title: Set counter
        variableNameLabel: Name this counter
        variableNamePlaceholder: Enter counter name
      Swap:
        title: Swap two column names
    pageTitle: '{productName} | {featureName} {workspaceUri}'
    PipelineError:
      bigquery: Unable to find Google BigQuery plugin. Please install Google Cloud Plugins from Hub.
      database: Unable to find Database Plugins. Please make sure Database Plugins are available.
      defaultMessage: Error adding to pipeline.
      fileBatch: Unable to find Core Plugins. Please make sure Core Plugins are available.
      fileRealtime: Unable to find Spark Plugins. Please make sure Spark Plugins are available.
      gcs: Unable find Google Cloud Storage plugin. Please install Google Cloud Plugins from Hub.
      kafka: Unable to find Kafka Plugins. Please install Kafka Plugins from Hub.
      s3: Unable find S3 plugin. Please install Amazon S3 Plugins from Hub.
      spanner: Unable find Google Cloud Spanner plugin. Please install Google Cloud Plugins from Hub.
      adls: Unable find ADLS Handler plugin. Please make sure ADLS Plugins are available.
      missingWranglerPlugin: Cannot find wrangler-transform plugin. Please load wrangler transform from Hub
    sidePanelTooltip:
      collapse: Collapse the side panel
      expand: Expand the side panel
    TopPanel:
      addToPipelineBtnLabel: Create a Pipeline
      addToPipelineModal:
        title: Choose the type of pipeline to create
        batchPipelineBtn: Batch pipeline
        realtimePipelineBtn: Realtime pipeline
        errorTitle: Unable to create pipeline
      applyBtnLabel: Apply
      bigquery: Google BigQuery
      cleanseLinkLabel: "cleanse "
      copyToCDAPDatasetBtn:
        btnLabel: Ingest Data
        copyingSteps:
          Step1: 'Preparing to copy...'
          Step1Error: 'Unable to copy data.'
          Step2: 'Submitting copy task...'
          Step2Error: 'Unable to submit copy task.'
        createBtnLabel: Ingest Data
        description: You are creating a new dataset, select a type and enter information about this new entity
        disabledTooltip: The Ingest Data option is unavailable for uploaded files.
        Form:
          datasetNameLabel: Dataset name
          datasetTooltip: Name of the dataset to copy to
          fileSetBtnlabel: Fileset
          formatLabel: Format
          formatTooltip: Format of data
          requiredLabel: Required
          rowKeyLabel: Row key
          rowKeyTooltip: The name of the record field that should be used as the row key when writing to the table.
          typeLabel: Type
          tableBtnlabel: Table
        Formats:
          avro: Avro
          orc: ORC
          parquet: Parquet
        modalTitle: Ingest data
        monitorBtnLabel: Explore data
        ingestFailMessage: Unable to ingest data
        uploadDisabledMessage: Ingesting data from a locally uploaded file is not supported.
      database: Database
      databaseTitle: "Table: {name}"
      file: File System
      gcs: Google Cloud Storage
      adls: ADLS File System
      invalidFieldNameMessage: Invalid column name "{fieldName}"
      invalidFieldNameRemedies1: "Spaces and special characters other than - or _ are not allowed in column names."
      invalidFieldNameRemedies2: "You can try to "
      invalidFieldNameRemedies3: column names.
      kafka: Kafka
      more: More
      PlusButton:
        addDirective: Add directive
        successMessage: You successfully added a custom directive. Apply that directive by typing it into the power mode input area.
      realtimeDisabledTooltip: "Importing data from {type} in realtime is currently not supported."
      s3: S3
      spanner: Google Cloud Spanner
      SchemaModal:
        defaultErrorMessage: Error generating schema.
      Tabs:
        dataprep: Data
        dataviz: Insights
      title: Data Preparation
      upgradeBtnLabel: Upgrade
      UpgradeModal:
        confirmation: Are you sure you want to upgrade Data Preparation?
        modalHeader: Upgrade Data Preparation
      upload: Local File Upload
      viewSchemaBtnLabel: View Schema
    Upgrade:
      errorCommunicating: Error while communicating with {featureName} service
      errorTitle: Enabling {featureName} failed
      failedToStop: Failed to stop {featureName} service
      minimumVersionError: "{featureName} requires wrangler-service artifact version {minimumVersion} or above. Version {highestVersion} found. Please install the latest wrangler-service from Hub."
    WorkspaceTabs:
      DeleteModal:
        cancelButton: No, keep tab open
        confirmButton: Yes, close tab
        header: Close tab
        helperMessage: Any transformation steps you have applied in this tab will be lost.
        mainMessage: Are you sure you want to close {workspace}?
  DataPrepConnections:
    AddConnections:
      BigQuery:
        bucket: Temporary Google Cloud Storage bucket
        Buttons:
          ADD: Add Connection
          DUPLICATE: Duplicate Connection
          EDIT: Save Changes
        defaultTestErrorMessage: Cannot connect to Google BigQuery
        ErrorMessages:
          ADD: Failed to add connection
          DUPLICATE: Failed to duplicate connection
          EDIT: Failed to edit connection
        ModalHeader:
          ADD: "Add connection: Google BigQuery"
          DUPLICATE: "Duplicate connection: {connection}"
          EDIT: "Edit connection: {connection}"
        name: Connection name
        Placeholders:
          bucket: Specify a GCS bucket used to store temporary data
          name: Specify a name to identify this connection
          projectId: Specify your GCP project ID
          serviceAccountKeyfile: Specify the location of the file containing your GCP service account
        projectId: Project ID
        serviceAccountKeyfile: Service account key file location
        testConnection: Test Connection
      Database:
        DatabaseDetail:
          advanced: Advanced
          backButton: View All Drivers
          basic: Basic
          Buttons:
            ADD: Add Connection
            DUPLICATE: Duplicate Connection
            EDIT: Save Changes
          connectionString: Connection string
          connType: JDBC connections
          customLabel: "Other..."
          database: Database
          defaultTestErrorMessage: Error connecting to database
          driverInstalled: Driver installed
          ErrorMessages:
            ADD: Failed to add connection
            DUPLICATE: Failed to duplicate connection
            EDIT: Failed to edit connection
          hostname: Host
          name: Connection name
          password: Password
          Placeholders:
            connectionString: "E.g. {connectionString}"
            connectionStringDefault: Specify database connection string
            name: Specify a name to identify this connection

          port: Port
          required: Required
          testConnection: Test Connection
          username: Username
        DatabaseOptions:
          install: "Install driver: "
          installedLabel: Driver installed
          market: Hub
          optionsTitle: Select the type of database you want to connect to
          upload: Upload
        ModalHeader:
          ADD: "Add connection: Database"
          DUPLICATE: "Duplicate connection: {connection}"
          EDIT: "Edit connection: {connection}"
      GCS:
        Buttons:
          ADD: Add Connection
          DUPLICATE: Duplicate Connection
          EDIT: Save Changes
        defaultTestErrorMessage: Cannot connect to Google Cloud Service
        ErrorMessages:
          ADD: Failed to add connection
          DUPLICATE: Failed to duplicate connection
          EDIT: Failed to edit connection
        ModalHeader:
          ADD: "Add connection: Google Cloud Storage"
          DUPLICATE: "Duplicate connection: {connection}"
          EDIT: "Edit connection: {connection}"
        name: Connection name
        Placeholders:
          name: Specify a name to identify this connection
          projectId: Specify your GCP project ID
          serviceAccountKeyfile: Specify the location of the file containing your GCP service account

        projectId: Project ID
        required: Required
        serviceAccountKeyfile: Service account key file location
        testConnection: Test Connection
      Kafka:
        brokersList: Broker host
        Buttons:
          ADD: Add Connection
          DUPLICATE: Duplicate Connection
          EDIT: Save Changes
        connectionType: Connection type
        defaultTestErrorMessage: Cannot connect to Kafka
        ErrorMessages:
          ADD: Failed to add connection
          DUPLICATE: Failed to duplicate connection
          EDIT: Failed to edit connection
        kafka: Kafka
        ModalHeader:
          ADD: "Add connection: Kafka"
          DUPLICATE: "Duplicate connection: {connection}"
          EDIT: "Edit connection: {connection}"
        name: Connection name
        Placeholders:
          name: Specify a name to identify this connection
        port: Port
        required: Required
        testConnection: Test Connection
        zkQuorum: Zookeeper host
        zookeeper: Zookeeper
      label: Add Connection
      Popover:
        title: Select a source to connect
      S3:
        accessKeyId: Access key ID
        accessSecretKey: Secret access key
        Buttons:
          ADD: Add Connection
          DUPLICATE: Duplicate Connection
          EDIT: Save Changes
        defaultTestErrorMessage: Cannot connect to S3
        ErrorMessages:
          ADD: Failed to add connection
          DUPLICATE: Failed to duplicate connection
          EDIT: Failed to edit connection
        ModalHeader:
          ADD: "Add connection: S3"
          DUPLICATE: "Duplicate connection: {connection}"
          EDIT: "Edit connection: {connection}"
        name: Connection name
        Placeholders:
          accessKeyId: Specify your AWS access key ID
          accessSecretKey: Specify your AWS secret access key
          name: Specify a name to identify this connection
        region: Region
        required: Required
        testConnection: Test Connection
      Spanner:
        Buttons:
          ADD: Add Connection
          DUPLICATE: Duplicate Connection
          EDIT: Save Changes
        defaultTestErrorMessage: Cannot connect to Google Cloud Spanner
        ErrorMessages:
          ADD: Failed to add connection
          DUPLICATE: Failed to duplicate connection
          EDIT: Failed to edit connection
        ModalHeader:
          ADD: "Add connection: Google Cloud Spanner"
          DUPLICATE: "Duplicate connection: {connection}"
          EDIT: "Edit connection: {connection}"
        name: Connection name
        Placeholders:
          name: Specify a name to identify this connection
          projectId: Specify your GCP project ID
          serviceAccountKeyfile: Specify the location of the file containing your GCP service account
        projectId: Project ID
        serviceAccountKeyfile: Service account key file location
        testConnection: Test Connection
      ADLS:
        Buttons:
          ADD: Add Connection
          DUPLICATE: Duplicate Connection
          EDIT: Save Changes
        defaultTestErrorMessage: Cannot connect to ADLS Handler
        ErrorMessages:
          ADD: Failed to add connection
          DUPLICATE: Failed to duplicate connection
          EDIT: Failed to edit connection
        ModalHeader:
          ADD: "Add connection: ADLS Handler"
          DUPLICATE: "Duplicate connection: {connection}"
          EDIT: "Edit connection: {connection}"
        Placeholders:
          name: Specify a name to identify this connection
          accountFQDN: Specify Account FQDN
          clientID: Specify Client ID
          clientSecret: Specify Client Key
          refreshURL: Specify End Point Refresh URL
        accountFQDN: Account FQDN
        name: Connection name
        clientID: Client ID
        clientSecret: Client Key
        refreshURL: End Point Refresh URL
        testConnection: Test Connection
      TestConnectionLabels:
        danger: Test connection failed
        success: Test connection succcessful
    bigquery: Google BigQuery ({count})

    ConnectionManagement:
      Confirmations:
        DatabaseDelete:
          cancel: Cancel
          deleteButton: Delete Connection
          header: "Delete connection: {connection}"
          helper1: You will no longer able to access data from this source.
          helper2: "You can reconnect to this source at any time by clicking \"Add Connection\""
          mainMessage: "Are you sure you want to delete connection to {connection}?"
        failedDeleteMessage: Deleting connection failed
      delete: Delete
      duplicate: Duplicate
      edit: Edit
    database: Database ({count})
    gcs: Google Cloud Storage ({count})
    hdfs: File System
    kafka: Kafka ({count})
    NoDefaultConnection:
      title: No default connection available
    pageTitle: '{productName} | Connections'
    s3: S3 ({count})
    spanner: Google Cloud Spanner ({count})
    adls: "ADLS Handler ({count})"
    title: "Connections in \"{namespace}\""
    upload: Upload
    UploadComponent:
      fileSizeError: "The file you are trying to upload is larger than 10MB. Please select a smaller file and try again."
      helperText: "Max file size: 10MB"
      recordDelimiter: Record delimiter
      title: Upload data from your computer
      uploadButton: Upload

  DatasetDetailedView:
    Tabs:
      lineage: Lineage
      programsWithCount: Programs ({count})
      properties: Properties
      schema: Schema
    Title: '{productName} | Dataset | {datasetId}'
  Dashboard:
    Title: Dashboard
  Description:
    label: Description
    nodescription: No description available
  DetailView:
    PropertiesTab:
      title: Properties for {entityType} "{entityId}"
  EmptyMessageContainer:
    clearLabel: Clear
    title: 'No match found for "{searchText}"'
    suggestionTitle: "You can try to:"

  Experiments:
    CreateView:
      addModel: Add Model
      algorithmType: "Algorithm type: {type}"
      configureHyperparamsFor: Configure hyperparameters for {algorithm}
      createExperiment: Create Experiment
      createNewExperiment: Create a new experiment
      descriptionPlaceholder: Add a description for this experiment
      experimentName: Experiment name
      experimentNamePlaceholder: Add a name for this experiment
      failedToSplit: "Failed to split data for the experiment '{experimentId}' - Please check "
      logs: "logs "
      MLAlgorithm: "ML algorithm: "
      modelDescription: Model description
      modelDescriptionWithColon: "Model description: "
      modelName: Model name
      modelNameWithColon: "Model name:"
      moreInfo: for more info
      nextSelect: Next, select a machine learning algorithm
      numDirectives: "No of transformation steps: "
      pageTitle: '{productName} | {featureName} | {experimentIdWithSuffix}'
      random: Random
      selectMLAlgorithm: Select a machine learning algorithm
      selectOutcome: Select an outcome
      setOutcome: Set outcome for this experiment
      resplitAndVerify : Resplit data
      splitAndVerify: Split data and verify sample
      splitData: Split data
      SplitInfo:
        categorical: Categorical data
        columnName: Column name
        count: Count
        dataType: "Data type: "
        max: Max
        mean: Mean
        min: Min
        missing: Missing
        numerical: Numerical data
        searchColumn: Search column name
        stddev: Std dev
        unique: Unique
        zero: Zero
      splitMethod: "Split method: "
      splitting: Splitting data
      trainModel: Train Model
      verifySample: Verify sample by feature or outcome
    DetailedView:
      algorithm: Algorithm
      algoTypes: Algorithm types
      copyToClipboard: Copy to Clipboard
      data: Data
      evariance: Evariance
      f1: F1
      mae: Mean absolute error
      modelDescription: Model description
      modelName: Model name
      models:
        1: "{context} model"
        _: "{context} models"
      modelStatus: Model status
      modelTrainingLogs: Model training logs
      numModels: No of models
      outcome: Outcome
      pageTitle: '{productName} | {featureName} | {experiment_name}'
      precision: Precision
      r2: R2
      recall: Recall
      rmse: RMSE
      status: Status
    ListView:
      algoTypes: Algorithm types
      createNew: Create a new experiment
      data: Data
      experiment: Experiment
      experiments:
        1: "{context} experiment"
        _: "{context} experiments"
      numModels: No of models
      pageTitle: '{productName} | {featureName} | All Experiments'
    pageTitle: '{productName} | {featureName}'
    ServiceControl:
      Benefits:
        b1: Intuitive Web UI for building, training, testing and evaluating machine learning models.
        b2: Seamless, integrated experience from data preparation and cleansing to model building and deployment.
        b3: Horizontal scalability over your Big Data environment.
        b4: Out of the box support for common machine learning libraries like SparkML.
        b5: Support for tuning custom hyperparameters for algorithms.
        b6: Integrated metrics and visualization providing rich summaries and graphs for model evaluation.
        title: "Some key benefits of {featureName} are:"
      description: "Data scientists typically build custom tooling for managing their machine learning models and deploying them. {featureName} provides a seamless, automated interface to help users develop, train, test, evaluate and deploy their machine learning models."
      enableBtnLabel: Enable {featureName}
      environmentCheckMessage: Checking for environment before enabling {featureName}
      errorCommunicating: Error while communicating with {featureName} service
      errorTitle: Enabling {featureName} failed
      errorMessage: Please check logs for more information
      serviceDisabledMessage: Please upgrade to Spark 2.0 or later to use {featureName}
      title: Welcome to {featureName}

  FieldLevelLineage:
    fieldsCount:
      1: "{context} Field"
      _: "{context} Fields"
    Headers:
      datasetName: Dataset name
      fieldName: Field name
    incomingOperations: Incoming operations
    noFields: "Field level lineage is not available for the dataset '{datasetId}' in the selected time interval"
    noLineage: No field level lineage available for this field
    noSearchFields: No fields matching the search query
    OperationsModal:
      lastExecution: "Last executed by '{app}' on {time}"
      summaryText: "Operations between {sources} and {targets}"
      Table:
        description: Description
        input: Input
        inputFields: Input fields
        operation: Operation
        outputFields: Output fields
        output: Output
      Title:
        incoming: "Cause operations for field '{fieldName}'"
        outgoing: "Impact operations for field '{fieldName}'"
    outgoingOperations: Outgoing operations
    searchPlaceholder: Search by field name
    SectionTitle:
      incoming: Cause for
      outgoing: Impact for
      self: Dataset
    Summary:
      datasetCount:
        1: "{context} Dataset"
        _: "{context} Datasets"
      Empty:
        incoming: "There is no cause for __'{fieldId}'__"
        outgoing: "There is no impact for __'{fieldId}'__"
      noFieldSelected: No field selected
      Title:
        incoming: "Cause for:"
        outgoing: "Impact for:"
      viewOperations: View operations 
    TimeRangeOptions:
      CUSTOM: Custom
      last14d: Last 14 days
      last6M: Last 6 months
      last7d: Last 7 days
      lastMonth: Last month
      lastYear: Last 12 months
    title: '{productName} | Field Level Lineage | {datasetId}'
    TopPanel:
      subtitle: Explore root cause and impact for each of the fields of the dataset
      timePickerCaption: View field level info in the
      title: Field level lineage
<<<<<<< HEAD
  ADLSBrowser:
    directory: Directory
    EmptyMessage:
      clearLabel: Clear
      noFilesOrDirectories: No files or directories found in this directory
      suggestion1: your search
      suggestionTitle: "You can try to:"
      title: 'No match found for "{searchText}"'
    Table:
      group: Group
      last-modified: Last modified
      name: Name
      owner: Owner
      permission: Permission
      size: Size
      type: Type
    TopPanel:
      directoryMetrics: "{count} files and directories"
      searchPlaceholder: Search this directory
      selectData: "Select file/directory to preview"
=======
    v2:
      FllHeader:
        RelatedHeader: "Datasets used as {type} by {target}"
        RelatedSubheader: "Viewing {first} to {last} of {total} datasets"
        TargetHeader: 'Select a field to view lineage and operations' 
        TargetSubheader: "Viewing {first} to {last} of {total} fields"
      TableSubheader: "{count} fields"

>>>>>>> 12a71af3
  FileBrowser:
    directory: Directory
    EmptyMessage:
      clearLabel: Clear
      noFilesOrDirectories: No files or directories found in this directory
      suggestion1: your search
      suggestionTitle: "You can try to:"
      title: 'No match found for "{searchText}"'
    Table:
      group: Group
      last-modified: Last modified
      name: Name
      owner: Owner
      permission: Permission
      size: Size
      type: Type
    TopPanel:
      directoryMetrics: "{count} files and directories"
      searchPlaceholder: Search this directory
      selectData: "Select file/directory to preview"

  FileDataUpload:
    click: "Click "
    or: or
    paste: Click anywhere else to paste data
    upload: " to upload a file"

  FileDnD:
    clickLabel: Click to select file from your computer
    uploadLabel: Drag-and-drop the file to be uploaded
  FastAction:
    clearEventsButtonLabel: Clear
    deleteConfirmation: Are you sure you want to delete *_{entityId}_*?
    doneLabel: Done
    Explore:
      actions: Actions
      label: Explore
      noResults: No results
      SQLQuery: SQL query
      startTime: Start time
      status: Status
    deleteLabel: Delete
    downloadDisabledMessage: Results have already been downloaded once. Please run the query to download them again.
    previewDisabledMessage: Results have already been downloaded once. Please run the query to preview them again.
    deleteFailed: Failed to delete {entityId}.
    logLabel: Logs
    logNotAvailable: No logs available
    truncateConfirmation: Are you sure you want to truncate *_{entityId}_*?
    truncateLabel: Truncate
    truncateSuccess: Truncated successfully
    truncateFailed: Failed to truncate {entityId}.
    sendEventsLabel: Send events
    SetPreferences:
      actionLabel: Set preferences
      ButtonLabel:
        saveAndClose: Save & Close
        saving: Saving
      ColumnLabel:
        key: KEY
        value: VALUE
      DescriptionLabel:
        app: Specify new or override existing system or namespace preferences. These preferences will be accessible in all programs within this application.
        namespace: Specify new or override existing system preferences. These preferences will be accessible in all applications within this namespace.
        program: Specify new or override existing system, namespace, or application preferences. These preferences will only be accessible within this program.
        system: Specify new or edit existing system preferences. These preferences will be accessible in all namespaces, applications, and programs.
      failed: Error - Set preferences failed.
      inheritedPrefsLabel: Inherited preferences
      modalLabel: Preferences
      noInheritedPrefs: No inherited preferences
      reset: Reset
      success: "{entityType} preferences saved"
    start: Start
    stop: Stop
    sendEventsButtonLabel: Send
    sendEventsClickLabel: Click to input events.
    sendEventsFailed: Error - Send events failed.
    sendEventsSuccess: Success - Events uploaded successfully.
    startConfirmLabel: Start
    stopConfirmLabel: Stop
    startConfirmation: "Are you sure you want to start the program: *_{entityId}_*?"
    stopConfirmation: "Are you sure you want to stop the program:  *_{entityId}_*?"
    stopProgramHeader: Stop program
    startProgramHeader: Start program
    viewEvents:
      button: View
      failedMessage: Failed to view events
      from: From
      label: View events
      limit: Limit
      modalHeader: "Filter and view events for \"{entityId}\""
      noResults: No results
      numEventsTitle: Set number of events
      timeRangeTitle: Select time range
      to: To

  HttpExecutor:
    body: Body
    header: Header
    path: Path
    responseTitle: Response
    send: Send
    statusCode: Status Code

  JumpButton:
    buttonLabel: Jump
    viewHydrator: View in Hydrator
    viewTracker: View in Tracker

  LoadingIndicator:
    contactadmin: Contact system administrator
    defaultMessage: 'Loading...'
    nodeserverDown: 'User interface service is down'
    restartCDAP: Refresh the page and if the problem persists, restart {productName}
    restartUI: Restart the UI
    servicesDown: A few system services are down
    serviceDown: The system service {serviceName} is down
    systemDashboard: View system services dashboard
    tryMessage: 'You can try to: '

  licenseText: Licensed under the Apache License, Version 2.0

  Market:
    action-types:
      create_app:
        name: Create
      create_pipeline_draft:
        name: Create
      create_pipeline:
        name: Create
      create_artifact:
        name: Create
      create_plugin_artifact:
        name: Deploy
      create_driver_artifact:
        name: Deploy
      deploy_app:
        name: Deploy
      informational:
        name: Download
      load_datapack:
        name: Load
      one_step_deploy_app:
        name: Deploy
      one_step_deploy_plugin:
        name: Deploy
    connectErrorMessage: Cannot connect to Hub
    search-placeholder: Search
    tabs:
      all: All
      artifacts: Drivers
      aws: AWS
      azure: Azure
      dashboards: Dashboards
      datapacks: Datapacks
      datasets: Datasets
      directives: Directives
      edwOffload: EDW Offload
      emptyTab: No entities found
      examples: Applications
      gcp: Google Cloud
      pipelines: Pipelines
      plugins: Plugins
      useCases: Solutions
  MarketPlaceEntity:
    closeLabel: Close
    doneLabel: Done
    Metadata:
      author: Author
      company: Company
      created: Created
      licenseInfo: License
      version: Version
  MarketEntityModal:
    version: "Version :"
  NamespaceDetails:
    computeProfiles:
      create: Create New
      description: Select a row to view details about the compute profile
      label: Compute profiles
      labelWithCount: Compute profiles ({count})
      import: Import
    edit: Edit
    entityCounts:
      customApps: Custom apps
    mapping:
      hbaseNamespaceName: 'HBase namespace name: '
      hdfsRootDirectory: 'HDFS root directory: '
      hiveDatabaseName: 'Hive database name: '
      label: Mapping
      schedulerQueueName: 'Scheduler queue name: '
    namespace: Namespace
    namespaceName: Namespace '{namespace}'
    pageTitle: '{productName} | Namespace | {namespace_name}'
    pipelines: Pipelines
    preferences:
      label: Preferences
      labelWithCount: Preferences ({count})
      noPreferences: No preferences set for this namespace
    scope: Scope
    security:
      keytabURI: 'Keytab URI: '
      label: Security
      principal: 'Principal: '
  NamespacesPicker:
    clearAll: Clear All
    monitorNamespace: Monitoring namespace '{namespace}'
    monitorMore: Monitor more
    monitorMultipleNamespaces: Monitoring {count} namespaces {namespaces}
    namespaceName: Namespace name
    namespacesCount:
      1: "{context} namespace"
      _: "{context} namespaces"
    popoverHeader: Select namespaces to monitor
    selectAll: Select All
  Navbar:
    ControlCenter:
      dashboard: Dashboard
      entities: Entities
      label: Control Center
      reports: Reports
    dataprepLabel: Data Preparation
    Dataprep: Preparation
    metadataLabel: Metadata
    MMDS: Analytics
    NamespaceDropdown:
      addNS: "Add Namespace"
      applications: Applications
      datasets: Datasets
      namespaceLabel: Namespace
    pipelinesLabel: Pipelines
    ProductDropdown:
      aboutLabel: About {productName}
      accessToken: Access Token
      dataPrep: Data Preparation
      documentationLabel: Documentation
      logout: Logout
      modes:
        cloudSandbox: Cloud Sandbox
        distributed: Distributed
        localSandbox: Local Sandbox
    rulesmgmt: Rules

  NUX:
    ControlCenter:
      text: "{featureName} allows you to create, manage, operate, and monitor datasets and applications."
    Hub:
      text: "The {featureName} allows administrators to distribute re-usable pipelines, applications, plugins, and solutions to all {productName} users in their organizations."
    Metadata:
      text: "{featureName} enables data discovery through search, and data governance through lineage."
    Pipelines:
      text: "{featureName} is a visual tool to build data pipelines by connecting nodes in a logical flow."
    Preparation:
      text: "{featureName} allows you to easily connect to a variety of data sources and cleanse data using point and click interactions. Once you are satisfied, you can operationalize your transformations in a pipeline."
    Welcome:
      close: No, Thanks
      header: Welcome to {productName}
      showAgainToggle: Don't show tour again.
      startTour: Start Tour
      takeTour: Take a short tour to discover all that you can do.

  OpsDashboard:
    header: Dashboard
    pageTitle: '{productName} | {featureName}'
    RunsGraph:
      chart: Chart
      disabledArrowTooltip: The runs timelime is only available for the past 7 days
      header: Runs timeline
      last24Hours: Last 24 hours
      Legends:
        delay: Time delay between starting and running
        failed: Failed runs
        manuallyStarted: Manually started runs
        running: Running
        scheduledTriggered: Scheduled/triggered runs
        successful: Successful runs
        ViewBy:
          label: "View by:"
          runStatus: Run status
          startMethod: Start method
      RunsTable:
        date: Date
        failed: Failed
        manually: Manually
        running: Running
        scheduledTriggered: Scheduled / Triggered
        successful: Successful
        time: Time
        totalRunsEnded: Total runs ended
        totalRunsStarted: Total runs started
        totalStartDelay: Total start delay
      subtitle:
        1: "(across {context} namespace)"
        _: "(across {context} namespaces)"
      table: Table
      TypeSelector:
        customAppsWithCount: Custom apps ({count})
        pipelinesWithCount: Pipelines ({count})
    RunsList:
      duration: Duration
      name: Name
      namespace: Namespace
      noData: No data
      noRuns: No runs in the selected time bucket
      start: Start time
      startMethod: Start method
      status: Status
      timeRange: "{date} from {hour}:00 to {hour}:59 {ampm}"
      title: Selected runs ({count})
      type: Type
      user: User

  Overview:
    DatasetTab:
      title: "Datasets used by \"{appId}\""
    deployedLabel:
      data: Created
      app: Deployed
    errorMessage404: Sorry, we could not find {entityType} "{entityId}"
    errorMessageAuthorization: You are not authorized to view {entityType} "{entityId}"
    errorMessageSubtitle: Select another entity
    Metadata:
      ttl: "Time to live (TTL): "
      type: "Type: "
    overviewCloseLabel: Close
    overviewCloseLabel1: this panel
    ProgramTab:
      altTitle: "Programs using {entityType} \"{entityId}\""
      emptyMessage: No programs found.
      title: "Programs in application \"{appId}\""
      runningProgramLabel: "Number of running programs: {programCount}"
    SchemaTab:
      emptyMessage: No schema found.
      title: Schema of each record in the {entityType} "{entityId}"
      tooltip: Schema defines the structure of each record in the dataset. A schema is a collection of fields, where each field has a name and a data type.
  Page404:
    genericMessage: Sorry, we are not able to find the page you are looking for.
    entityMessage: Sorry, we are not able to find {entityType} "{entityName}"
    mainTitle: Page not found
    manageLabel: Manage
    overviewLabel: Overview
    pipelinesMessage: Pipelines
    subtitleMessage1: Here are some options on where to go next
    subtitleMessage2: View all your entities in the
  Page500:
    mainTitle: Unexpected error
    secondaryTitle: We have encountered an error and could not load the page you requested
    suggestion1Part1: Try to
    suggestion1Part2: refresh
    suggestion1Part3: the page
    suggestion2: If you entered the url by hand, double check if that is correct
  Pagination:
    dropdown-label: Page

  PipelineConfigurations:
    ActionButtons:
      copyRuntimeArgs: Copy runtime arguments
      runtimeArgsCopied: Runtime arguments copied
      runtimeArgsCount:
        1: "{context} runtime argument"
        _: "{context} runtime arguments"
      save: Save
      saveAndRun: Save and Run
      saveAndSchedule: Save and Schedule
      saving: Saving
    advancedOptions: Advanced options
    Alerts:
      contentHeading: Set alerts for your batch pipeline
      title: Pipeline alert
    ComputeConfig:
      title: Compute config
    EngineConfig:
      backpressure: Backpressure
      backpressureTooltip: Allows the Apache Spark Streaming engine to control the receiving rate based on the current batch scheduling delays and processing times so that the system receives only as fast as the system can process.
      contentHeading: Select the type of engine running your {pipelineTypeLabel} pipeline
      customConfig: Custom config
      customConfigCount:
        1: "{context} custom config"
        _: "{context} custom configs"
      customConfigTooltip: Enter key-value pairs of configuration parameters that will be passed to the underlying {engineDisplayLabel} program.
      numExecutors: Number of Executors
      numExecutorsTooltip: The number of executors to allocate for this pipeline on Apache Yarn.
      showCustomConfig: Show custom config
      title: Engine config
    PipelineConfig:
      batchInterval: Batch interval
      checkpointing: Checkpointing
      checkpointingTooltip: Allows Apache Spark Streaming to checkpoint data (RDDs) to persistent storage so that the pipeline can recover from failures.
      checkpointDir: Checkpoint directory
      contentHeading: Set configurations for this pipeline
      instrumentation: Instrumentation
      instrumentationTooltip: Emits timing metrics such as total time, mean, standard deviation for pipeline stages. It is recommended to always have this setting on, unless the environment is short on resources.
      stageLogging: Stage level logging
      stageLoggingTooltip: Allows logs from each stage in the pipeline to be queried individually. It is recommended to always have this setting on, unless the environment is short on resources.
      title: Pipeline config
    PreviewConfig:
      title: Preview config
    Resources:
      client: Client
      clientTooltip: Resources for the client process which launches the Apache Spark Streaming pipeline
      driver: Driver
      driverTooltip: Resources for the driver process which initializes the pipeline
      executor: Executor
      executorMapReduce: Mapper/Reducer
      executorTooltip: Resources for executor processes which run tasks in an Apache Spark pipeline
      executorMapReduceTooltip: Resources for the executor process which initializes the pipeline
      contentHeading: Specify the resources for the following processes of the {engineDisplayLabel} program
      title: Resources
    title: Configure
    titleHistorical: Run configurations

  PipelineDetails:
    duration: Duration
    PipelineRuntimeArgsDropdownBtn:
      RuntimeArgsTabContent:
        ProvidedPopover:
          clearAll: Clear All
          provided: Provided
          selectAll: Select All
    ProfilesListView:
      click: Click here
      countProfiles:
        1: '{context} compute profile'
        _: '{context} compute profiles'
      noProfiles: No profiles created
      toCreate: to create one

    RunLevel:
      configs: Runtime Args
      configsModelessTitle: "Runtime arguments for run #{currentRunIndex}"
      copyRuntimeArgsBtnLabel: Copy Runtime Arguments
      currentIndex: '({currentRunIndex} of {numRuns})'
      currentRunIndex: 'Run {currentRunIndex} of {numRuns}'
      errors: Errors
      logs: Logs
      noRuns: No Runs
      noRuntimeArgsForRun: No runtime arguments available for this run.
      pipelineNeverRun: 'This pipeline has never been run.'
      RunComputeProfile:
        label: Compute profile
        noInfo: Profile information unavailable
      runsCurrentlyRunning: Runs currently running - select one to view
      status: Status
      warnings: Warnings
    startTime: Start time
    TopPanel:
      actions: Actions
      configure: Configure
      deleteConfirmation:
        confirm: Delete
        confirmPrompt: 'Are you sure you want to delete the pipeline '
        pipeline: 'Pipeline '
        proceedPrompt: ' is deleted. Are you sure you want to proceed?'
        title: Delete pipeline
        trigger: ' is configured to trigger '
        triggerDelete: '. Triggers will be deleted if pipeline '
        triggerPluralCheck:
          1: "pipeline "
          _: "pipelines "
      deleteError: There was a problem with the pipeline you were trying to delete
      details: Details
      duplicate: Duplicate
      export: Export
      exportModalTitle: Export pipeline configuration
      run: Run
      schedule: Schedule
      starting: Starting
      stop: Stop
      stopping: Stopping
      StopPopover:
        currentRuns: Current runs ({numRuns})
        stopAll: Stop All
        stopRun: Stop run
      summary: Summary
      unschedule: Unschedule
      version: version {version}

  PipelineList:
    cdap-data-pipeline: Batch
    cdap-data-streams: Realtime
    deployed: Deployed
    DeleteConfirmation:
      confirm: Delete
      confirmDraftPrompt: 'Are you sure you want to delete the draft '
      confirmPrompt: 'Are you sure you want to delete the pipeline '
      pipeline: 'Pipeline '
      proceedPrompt: ' is deleted. Are you sure you want to proceed?'
      title: Delete pipeline
      titleDraft: Delete draft
      trigger: ' is configured to trigger '
      triggerDelete: '. Triggers will be deleted if pipeline '
      triggerPluralCheck:
        1: "pipeline "
        _: "pipelines "
    DeployedPipelineView:
      searchPlaceholder: Search by pipeline name
      pipelineCount:
        1: "{context} pipeline"
        _: "{context} pipelines"
    draft: Drafts
    DraftPipelineView:
      draftCount:
        1: "{context} pipeline you saved"
        _: "{context} pipelines you saved"
    duration: Duration
    EmptyList:
      actionTitle: "You can try to:"
      aPipeline: a pipeline
      create: Create
      EmptySearch:
        actionTitle: "You can try to:"
        clear: Clear
        heading: "There are no pipelines matching the search query \"{search}\""
        search: search query
      import: Import
      Message:
        DRAFT: There are no pipelines you saved as drafts
        DEPLOYED: There are no pipelines deployed
    lastSaved: Last saved
    lastStartTime: Last start time
    name: Pipeline name
    nextRun: Next run in
    runs: Total runs
    selectOne: " - Select one to view"
    status: Status
    tags: Tags
    type: Type

  PipelineResources:
    cpu: CPU
    mb: MB
    memory: Memory

  PipelineScheduler:
    advanced:
      day: Day
      daysOfWeek: Days of the week
      header: Schedule this pipeline by using Cron syntax
      hour: Hour
      label: Advanced
      min: Min
      month: Month
    basic: Basic
    computeProfiles: Compute profiles
    header: Configure schedule for pipeline
    intervalOptions:
      daily: Daily
      every10min: Every 10 min
      every30min: Every 30 min
      every5min: Every 5 min
      heading: Pipeline run repeats
      hourly: Hourly
      monthly: Monthly
      weekly: Weekly
      yearly: Yearly
    maxConcurrentRuns: Max concurrent runs
    repeatEvery:
      day: day(s)
      dayOfMonth: day of the month
      hour: hour(s)
      label: Repeats every
    saveSchedule: Save Schedule
    saveAndStartSchedule: Save and Start Schedule
    selectAProfile: Select a profile
    startingAt:
      label: Starting at
      pastTheHour: past the hour
    startSchedule: Start Schedule
    summary:
      atHourMinuteAMPM: 'at {hour}:{min}{AMPM}.'
      canMaxConcurrentRuns: 'The pipeline can have {num} concurrent runs.'
      cannotMaxConcurrentRuns: 'The pipeline cannot have concurrent runs.'
      every: 'every '
      everyDateOfMonth: 'every {date} day of the month, '
      everyDay: 'everyday, '
      everyHour: 'every hour, '
      everyNumDays: 'every {num} days, '
      everyNumHours: 'every {num} hours, '
      everyYearOn: 'every year on {month} {dateOfMonth}, '
      label: Summary
      numMinsPastTheHour: '{num} minutes past the hour.'
      onTheHour: 'on the hour.'
      scheduledToRun: 'This pipeline is scheduled to run '
    suspendSchedule: Suspend Schedule

  PipelineSummary:
    filterContainer:
      view: View
    graphs:
      emptyMessage: No runs {filter}
      vizSwitcher:
        chart: Chart
        table: Table
    logsMetricsGraph:
      hint:
        errors: Errors
        runNumber: Run number
        startTime: Start time
        title: Log errors & warnings
        viewLogs: View Logs
        warnings: Warnings
      legend1: Warnings
      legend2: Errors
      table:
        body:
          viewLog: View Log
        header:
          errors: Errors
          runCount: Run#
          startTime: Start time
          warnings: Warnings
      title: Log errors and warnings
      xAxisTitle: "Pipeline run #"
      yAxisTitle: Number of errors and warnings
    nodesMetricsGraph:
      hint:
        errors: Errors
        runNumber: Run number
        startTime: Start time
      recordsin:
        hint:
          title: "Number of records in: {count}"
        table:
          headers:
            inputrecords: Input records
            runCount: "Run #"
            startTime: Start time
        title: Number of records in
      recordsout:
        hint:
          title: "Number of records out: {count}"
        table:
          headers:
            inputrecords: Output records
            runCount: "Run #"
            startTime: Start time
        title: Number of records out
      xAxisTitle: "Pipeline run #"
      yAxisTitle: "Number of records"
    pipelineNodesMetricsGraph:
      checkedPortLegendsCount: "{selected} of {total} metrics displayed"
      hours: Hours
      minutes: Minutes
      nodata: No data
      numberOfRecords: Number of records
      NodeMetricsGraph:
        accumulatedRecords: Accumulated records
        numOfRecordsError: 'Number of error records'
        numOfRecordsIn: 'Number of records in'
        numOfRecordsOut: 'Number of records out'
        recordsError: 'Error records'
        recordsIn: 'Records in'
        recordsOut: 'Records out'
        ts: Timestamp
      portRecordsCountPopover:
        hide: Hide All
        title: Total records out
        view: View All
      processTimeTable:
        avgProcessTime: Average processing time
        maxProcessTime: Max process time (one record)
        minProcessTime: Min process time (one record)
        recordInPerSec: Records in per second
        recordOutPerSec: Records out per second
        stddevProcessTime: Standard deviation
      recordsErrorTitle: Errors
      recordsInTitle: Records in
      recordsOutTitle: Records out
      runOfTitle: Run {runNumber} of {totalRun}
      seconds: seconds
      totalRecordsError: "Total errors: {totalRecordsError}"
      totalRecordsIn: "Total records in: {totalRecordsIn}"
      totalRecordsOut: "Total records out: {totalRecordsOut}"
      totalRecordsOutPorts: "{port}: {recordCount}"
    runsHistoryGraph:
      hint:
        duration: Duration
        runNumber: Run number
        startTime: Start time
        status: Status
        title: Run history
      table:
        headers:
          duration: Duration
          runCount: Run#
          status: Status
          startTime: Start time
      title: Run history
      xAxisTitle: "Pipeline run #"
      yAxisTitle: Run duration ({resolution})
    runsFilter:
      last10Runs: Last 10 runs
      last50Runs: Last 50 runs
      last100Runs: Last 100 runs
      last1Day: Last 24 hours
      last7Days: Last 7 days
      last30Days: Last 30 days
      sinceInception: Since Inception
    statsContainer:
      avgRunTime: Average duration
      totalRuns: Total runs
    title: 'Summary (Max: 100 runs)'

  PipelineTriggers:
    collapsedTabLabel: "Inbound triggers ({count})"
    description: Description
    EnabledTriggers:
      buttonLabel: Disable Trigger
      pipelineCount:
        0: "No pipelines set as trigger"
        1: "1 pipeline is set as trigger"
      tabLabel: "View enabled triggers ({count})"
      title: "View pipelines enabled to trigger pipeline \"{pipelineName}\""
    Events:
      COMPLETED: Succeeds
      FAILED: Fails
      KILLED: Stops
    expandedTabLabel: "Inbound triggers ({count})"
    helperText: "\"{pipelineName}\" is triggered when this pipeline"
    namespace: Namespace
    pipelineName: Pipeline Name
    ScheduleRuntimeArgs:
      configure_enable_btn: Configure and Enable Trigger
      DefaultMessages:
        choose_runtime_arg: Pick runtime argument
        choose_plugin: Pick plugin
        choose_plugin_property: Pick plugin property
      PayloadConfigModal:
        configPayloadBtn: Trigger Config
        configPayloadBtnDisabled: View Payload
        title: Payload configuration
      Tabs:
        ComputeConfig:
          title: Select a compute profile to use when the pipeline is triggered by "{triggeringPipelineId}"
          tabTitle: Compute config
        PayloadConfig:
          title: Payload config
        RuntimeArgs:
          disabledNoRuntimeArgsMessage: No runtime arguments configured for "{triggeredPipelineid}"
          noRuntimeArgsMessage: No runtime arguments found for "{triggeredPipelineid}"
          TableHeaders:
            runtimeargs: Runtime arguments to map
            t_runtimeargs: Trigger runtime rrguments
          tab_message: Select how runtime arguments for trigger "{triggeringPipelineid}" map to runtime arguments for "{triggeredPipelineid}"
          tab_message2: (if not mapped, runtime arguments are derived from pipeline's or namespace's preferences)
          title: Runtime arguments
        StageProps:
          disabledNoStageConfigMessage: No plugin config configured for "{triggeredPipelineid}"
          noRuntimeArgsMessage: No runtime arguments found for "{triggeredPipelineid}"
          TableHeaders:
            pluginName: Plugin name
            pluginProperty: Plugin property
            runtimeArg: Runtime arguments to map
          tab_message: Set which of the plugin properties in trigger "{triggeringPipelineid}" map to "{triggeredPipelineid}" runtime arguments.
          tab_message2: (if not mapped, runtime arguments are derived from pipeline's or namespace's preferences)
          title: Plugin config
    SetTriggers:
      buttonLabel: Enable Trigger
      pipelineCount: "{count} pipelines available"
      tabLabel: Set pipeline triggers
      title: "Set which pipeline triggers \"{pipelineName}\""
      viewNamespace: View pipelines in namespace
    viewPipeline: View Pipeline

  PropertiesEditor:
    AddProperty:
      button: Add Property
      keyPlaceholder: Enter name
      modalHeader: Add property for {entityId}
      propertyExistError: Property {key} already exists
      shortError: Failed to add property
      valuePlaceholder: Enter value
    DeleteConfirmation:
      confirmationText: "Are you sure you want to delete \"{key}\" property?"
      confirmButton: Delete
      headerTitle: Delete confirmation
      shortError: Failed to delete property
    EditProperty:
      button: Save
      modalHeader: "Edit property: {key}"
      shortError: Failed to save property
      valuePlaceholder: Enter new value
    name: Name
    scope: Scope
    system: System
    user: Business
    value: Value

  Reports:
    Customizer:
      clear: Clear Selection
      generate: Generate Report
      header: Select runs
      hide: Hide generate a report
      Options:
        customApps: Custom apps
        duration: Duration
        end: End time
        namespace: Namespace
        numLogErrors: "# of log errors"
        numLogWarnings: "# of log warnings"
        numRecordsOut: "# of records out"
        pipelines: Pipelines
        runtimeArgs: Runtime args
        start: Start time
        startMethod: Start method
        status: Status
        user: User
      selectColumns: Select columns
      show: Show generate a report
      StatusSelector:
        allStatuses: All statuses
        selectOne: Select one
        selectStatus: Select status
      TimeRangeSelector:
        customRange: Custom range
        label: Select time range
        labelWithColon: "Select time range: "
        last30Min: Last 30 min
        last30Minutes: Last 30 minutes
        lastHour: Last 1 hour
        select: Select time
        timeRange: "{startTime} to {endTime}"
    header: Reports
    pageTitle: '{productName} | {featureName}'
    reportName: Report name
    reports:
      1: "{context} report"
      _: "{context} reports"
    ReportsDetail:
      appTypeLabel: "App type:"
      batch: Batch pipeline
      bySchedule: By schedule
      byTrigger: By trigger
      customApp: custom app
      expiresIn: Expires in
      generatedTime: Report generated on {time}
      getReportName: "{statusLabel} runs - {startDate} to {endDate}"
      lastStarted: "Newest: {newest}; Oldest: {oldest}"
      lastStartedLabel: "Last started:"
      manually: Manually
      namespaceLabel: "Namespace:"
      numRuns: " ({num} runs)"
      ownersLabel: "Owners:"
      realtime: Realtime pipeline
      reportSummary: Report summary
      runDuration: "Min: {min}; Max: {max}; Average: {average}"
      runDurationLabel: "Run duration:"
      runs:
        1: "{context} run"
        _: "{context} runs"
      save: Save
      saved: Saved
      saveReport: Save Report
      startedLabel: "Started:"
      timeRange: "{start} to {end}"
      timeRangeLabel: "Time range:"
    ReportsList:
      cloneCriteria: Clone criteria
      created: Created
      expiration: Expiration
      failed: Failed
      generating: Generating
      makeSelection: Make a selection to specify your criteria and generate new report.
      noReports: No reports are available
      selectAReport: Select a report to view
    ReportsServiceControl:
      Benefits:
        title: "Some of the key features of {featureName} are:"
        b1: Intuitive web UI for generating, viewing and managing reports.
        b2: Support for filtering by process type (pipelines or custom apps) and status.
        b3: Historical reporting over extended time periods using Apache Spark for optimal performance.
        b4: Permanent retention for important, saved reports.
        b5: Automatic deletion of unsaved reports.
        b6: Use-case based customization of report contents (columns).
      description: "{featureName} help users generate historical analysis of programs and pipelines running in their data infrastructure. The primary goal of these reports is to help decision makers and administrators make informed business decisions about resource utilization, capacity planning, and onboarding new processes."
      enable: Enable {featureName}
      environmentCheckMessage: Checking for environment before enabling {featureName}
      errorCommunicating: Error while communicating with {featureName} service
      errorTitle: Enabling {featureName} failed
      serviceDisabledMessage: Please upgrade to Spark 2.0 or later to use {featureName}
      title: Welcome to {featureName}

  Resource-Center:
    Application:
      actionbtn0: Upload
      actionbtn-1: Create
      description: An application is a collection of datasets and programs that read and write data to datasets.
      label: Application
      modalheadertitle: Upload application
    Artifact:
      actionbtn0: Upload
      description: A driver is a JAR file that contains third-party code to communicate with systems such as MySQL, Oracle, and PostgreSQL using JDBC.
      label: Driver
      modalheadertitle: Add driver
    Directive:
      actionbtn0: Upload
      description: A directive is a data manipulation instruction that can be used to perform data cleansing, transformation and filtering.
      label: Directive
      modalheadertitle: Upload directive artifact
    HydratorPipeline:
      actionbtn0: Create
      actionbtn1: Import
      description: A pipeline allows you to create, manage, and operate complex batch and real-time workflows intuitively.
      errorLabel: "There was a problem with the pipeline you were trying to upload"
      label: Pipeline
      nonJSONError: "File should be in JSON format. Please upload a file with '.json' extension."
    Library:
      actionbtn0: Upload
      description: A library is a JAR file that can contains reusable third-party code (e.g. external Spark programs).
      label: Library
      modalheadertitle: Add library
    Microservice:
      actionbtn0: Create
      description: A reactive microservice is a decomposition of system into discrete, isolated subsystems communicating over a well defined protocol.
      label: Microservice
      modalheadertitle: Create microservice
    Plugins:
      actionbtn0: Upload
      description: A plugin is an easy way to extend the functionality of an application.
      label: Plugin
      modalheadertitle: Upload plugin artifact
  RulesEngine:
    AddRulesEngineToPipelineModal:
      batchPipelineBtn: Batch pipeline
      error: Unable to find Rules Engine Plugin. Please install Rules Engine plugin before adding to pipeline
      message: Choose the type of pipeline to create
      modalTitle: Add to pipeline
      realtimePipelineBtn: Realtime pipeline
    CreateRule:
      form:
        actionplaceholder: 'Eg. find-and-replace Name "s/ //g"'
        apply: Apply
        cancel: Cancel
        description: Description
        descriptionplaceholder: Description for the rule
        nameplaceholder: Name of the rule
        today: Today
        whenClausePlaceholder: "E.g. !isnullorempty(Name) && whitespace(Name)"
    CreateRulebook:
      admin: Admin
      createBtnLabel: Create Rulebook
      createBtnNext: "Next: Add Rules"
      created: Created
      descriptionplaceholder: Add description
      nameplaceholder: Start by naming this Rulebook
      now: Now
      owner: Owner
      version: Version {version}
    Home:
      pageTitle: '{productName} | {featureName}'
      Tabs:
        rbTitle: RuleBooks
        rulesTitle: Rules
    ImportRulebook:
      description: Upload your Rulebook file
      footertitle: Failed to upload Rulebook
      shorttitle: Import Rulebook
      title: Upload Rulebook
    Rule:
      ConfirmationModal:
        failedMessage: Deleting rule {id} failed
        text: Are you sure you want to delete "{id}"
        title: Delete Rule
    Rulebook:
      owner: Owner
      rules: Rules
    RulebookDetails:
      addone: to add one
      applyBtnLabel: Apply
      lastmodified: Modified on
      norulebooks: No Rulebooks added
      owner: Owner # ?Again should we reuse?
      version: Version {version}
    RulebookMenu:
      createPipeline: Create a pipeline
      delete: Delete
      download: Download
    RulebooksPopover:
      addToRulebookbtn: Add to RuleBook >
      norulesbooks: No Rulebooks found
    RulesEngineServiceControl:
      benefits:
        b1: "Intuitive UI: Business users can easily set up and govern data ingestion and data processing - no programming required"
        b2: "Flexible Management: Rules and Rulebooks can be easily added, updated and shared"
        b3: "Fully integrated: The {featureName} is available as a library to integrate with JBoss, WebLogic, Spring, and SQL tools"
        b4: "Scalable: The {featureName} is horizontally scalable, i.e. it scales out with your big data environment"
        b5: "Easy governance: The {featureName} provides a centralized repository for policies and transformations"
        title: "Benefits of the {featureName} include:"
      description: Business {featureName} provides an easy way to create and manage a knowledge base that is executable in your big data environment.
                  The intuitive UI allows business analysts to set up business rules and use them within a data pipeline.
      enableBtnLabel: Enable {featureName}
      errorCommunicating: Error while communicating with {featureName} service
      errorTitle: Enabling {featureName} failed
      title: Welcome to {featureName}
    RulesList:
      dropContainerText: Add a rule by dragging and dropping from the Rules tab
      rulesLabel: Rules
    RulebookRule:
      remove: Remove
    RulebooksTab:
      createrulebook: Create a new Rulebook
      importrulebook: Import a Rulebook
      searchLabel: Select a Rulebook
      searchplaceholder: Search Rulebook by name
    RulesTab:
      createRuleBtn: Create a new Rule
      date: Date
      norules: No Rules found
      searchPlaceholder: Search Rules by name, action or description
    shared:
      allFieldsRequired: "* All fields are required"
  SchemaEditor:
    Labels:
      fieldName: Field name
      symbolName: Symbol name
  ServiceEnableUtility:
    serviceNotFound: Cannot find {artifactName} artifact
  SpotlightSearch:
    SpotlightModal:
      headerTagResults: Entities with the tag "{tag}"
      noResults: There are no entities with the tag "{tag}"
      numResult: "{total} result"
      numResults: "{total} results"

  StatusAlertMessage:
    message: 'Services are back online'
  Tags:
    allTags: All Tags
    labelWithCount: Tags ({count})
    notags: No tags found. Click to add a new business tag.

  TriggeredPipelines:
    collapsedTabLabel: "Outbound triggers ({count})"
    description: Description
    Events:
      COMPLETED: Succeeds
      KILLED: Stopped
      FAILED: Fails
    expandedTabLabel: "Outbound triggers ({count})"
    helperText: "This pipeline is triggered when \"{pipelineName}\""
    namespace: Namespace
    pipelineCount:
      "0": "No pipelines triggered"
      "1": "1 pipeline triggered"
      _: "{context.count} pipelines triggered"
    pipelineName: Pipeline name
    title: "Pipelines to be triggered by \"{pipelineName}\""
    viewPipeline: View Pipeline

  ViewAllLabel:
    viewAll: View all
    viewLess: View less

  ViewSwitch:
    actionsLabel: Actions
    DatasetTable:
      readsLabel: Reads
      writesLabel: Writes
      eventsLabel: Events
      sizeLabel: Size
    nameLabel: Name
    ProgramTable:
      lastStartedLabel: Last started
      statusLabel: Status
    typeLabel: Type
  WarningContainer:
    title: Warning
  Wizard:
    Add-Namespace:
      callToAction:
        primary: Switch to '{namespaceId}'
      headerlabel: Add namespace
      Status:
        creation-error-desc: "Failed to create the namespace '%s'."
        creation-success-desc: Successfully created the namespace '{namespaceId}'.
      Step1:
        description-label: "Description"
        description-placeholder: "Namespace description"
        name-label: "Name"
        name-placeholder: "Namespace name"
        scheduler-queue-label: "Scheduler queue"
        sld-desc:  "Specify the name and the description of the namespace."
        ssd-label: "General information"
      Step2:
        hbase-nm-name-label: "HBase namespace name"
        hbase-nm-name-placeholder: "Namespace in HBase for datasets in this namespace"
        hdfs-root-directory-label: "HDFS root directory"
        hdfs-root-directory-placeholder: "Base directory on HDFS for this namespace"
        hive-db-name-label: "Hive database name"
        hive-db-name-placeholder: "Hive database for this namespace"
        scheduler-queue-name: "Scheduler queue name"
        scheduler-queue-placeholder: "Yarn queue name to be used to submit programs in this namespace"
        sld-label: "Specify mapping of namespace resources to the existing underlying storage resources."
        ssd-label: "Namespace mapping"
      Step3:
        keytab-uri-label: "Keytab URI"
        keytab-uri-placeholder: "Location of keytab file associated with the principal"
        principal-label: "Principal"
        principal-placeholder: "Kerberos principal of the user to run programs as"
        sld-label: "Specify credentials for securely impersonating programs in this namespace."
        ssd-label: "Security"
      Step4:
        name-label: "Name"
        name-placeholder: "Preference name"
        sld-label: "Specify preferences to be applied at the namespace level."
        ssd-label: "Preferences"
        value-label: "Value"
        value-placeholder: "Preference value"
    ApplicationUpload:
      callToAction: View Application Details
      headerlabel: Upload application
      Step1:
        description: Upload your application JAR file.
        filePathLabel: Choose file
        shorttitle: Upload application
        title: Upload JAR file
        uploadHelperText: Upload the JAR file for the application that you wish to deploy
      success: You have successfully deployed the application "{appName}".
    ArtifactUpload:
      callToAction: Create a Pipeline
      headerlabel: Add third party driver
      footertitle: Add driver
      Step1:
        description: Upload your driver.
        filePathLabel: Choose file
        shorttitle: Upload driver
        title: Upload JAR file
        uploadHelperText: Upload the third party driver that was downloaded in the previous step
      Step2:
        classnameLabel: Class name
        classnamePlaceholder: Driver class name. E.g. com.example.MyClass
        description: Configure the settings for your driver.
        descriptionLabel: Description
        descriptionPlaceholder: Driver description
        nameLabel: Name
        namePlaceholder: Driver name
        parentArtifactLabel: Parent artifact
        shorttitle: Driver configuration
        title: Configure driver
      success: You have successfully uploaded the driver "{artifactName}".
      subtitle: You can now create a pipeline to extract data from database using the driver.
    DirectiveUpload:
      callToAction: Go to preparation
      footertitle: Upload directive artifact
      Step1:
        description: Upload your directive JAR file.
        errorMessage: Invalid directive. Directive must be a JAR file.
        filePathLabel: Choose file
        shorttitle: Upload directive JAR file
        title: Upload directive JAR file
      Step2:
        description: Upload the directive configuration JSON file.
        errorMessage: Invalid directive JSON. Plugin configuration should be in JSON format.
        errorMessageParentArtifacts: Invalid directive JSON. Please specify parent artifacts.
        shorttitle: Upload directive configuration JSON file
        title: Upload directive configuration JSON file
      subtitle: Start preparing data with the directive.
      success: You have successfully uploaded the directive "{pluginName}".
    Done: Done
    FailedMessage: Failed to {step}
    GoToHomePage: Go to homepage
    Informational:
      headerlabel: Download information
      Step1:
        description: Please follow the steps specified below to download and configure
        shorttitle: Download information
        title: Information
    LibraryUpload:
      callToAction: Create a Pipeline
      headerlabel: Add library
      footertitle: Add library
      Step1:
        description: Upload your library.
        shorttitle: Upload library
        title: Upload JAR file
        filePathLabel: Choose file
      Step2:
        classnameLabel: Class name
        classnamePlaceholder: com.example.MyClass
        description: Configure the settings for your library.
        descriptionLabel: Description
        descriptionPlaceholder: Library description
        nameLabel: Name
        namePlaceholder: Library name
        parentArtifactLabel: Parent artifact
        shorttitle: Library configuration
        title: Configure library
        typeLabel: Type
        typePlaceholder: Library type. E.g. sparkprogram
      success: You have successfully uploaded the library "{artifactName}".
      subtitle: You can now create a pipeline using the library.
    licenseStep:
      agreeAndActionBtnLabel: Agree
      backToCaskBtnLabel: Back to Hub
      termsandconditions: Terms and Conditions
    MarketHydratorPluginUpload:
      headerlabel: Add Hydrator plugin
    MicroserviceUpload:
      callToAction: Start Microservice
      headerlabel: Add microservice
      footertitle: Add microservice
      MicroserviceQueue:
        labels:
          accessId: Access-id
          accessKey: Access-key
          connection: Connection string
          endpoint: Endpoint
          keySerdes: Key serdes
          mapRTopic: Topic name
          namespace: Namespace
          queueName: Queue name
          region: Region
          sslKeystoreFilePath: SSL keystore file path
          sslKeystoreKeyPassword: SSL keystore key password
          sslKeystorePassword: SSL keystore password
          sslKeystoreType: SSL keystore type
          sslTruststoreFilePath: SSL truststore file path
          sslTruststorePassword: SSL truststore password
          sslTruststoreType: SSL truststore type
          topic: Topic name
          valueSerdes: Value serdes
        types:
          mapr-stream: Mapr Stream
          sqs: Amazon SQS
          tms: TMS (Transactional Messaging System)
          websocket: Websocket
      secondaryCallToAction: Microservice Details
      Step1:
        description: Provide name, description and version for a microservice you would like to create.
        descriptionPlaceholder: Description of the microservice
        helperText: Microservice Core is not available. Please contact support@cask.co to enable.
        instanceNameLabel: Instance name
        instanceNamePlaceholder: Name of the microservice instance
        microserviceOptionLabel: Microservice name
        microserviceOptionPlaceholder: Name of the microservice
        newMicroservicePlaceholder: Name of the new microservice
        shorttitle: General
        summary: "Creates an instance of microservice '{microserviceName}' with name '{instanceName}' and version {version}."
        title: General
        versionLabel: Version
        versionPlaceholder: Version of the microservice
      Step2:
        description: An Artifact containing implementation of the microservice interface.
        errorMessage: Invalid plugin. Plugin must be a JAR file.
        filePathLabel: Choose file
        shorttitle: Artifact JAR file
        title: Artifact JAR file
      Step3:
        description: A configuration for this microservice artifact.
        errorMessage: Invalid microservice JSON. Microservice configuration should be in JSON format.
        errorMessageParentArtifacts: Invalid microservice JSON. Please specify parent artifacts.
        filePathLabel: Choose file
        shorttitle: Artifact JSON file
        title: Artifact JSON file
      Step4:
        description: Specify resources for the runtime of this microservice.
        instancesLabel: Instances
        instancesPlaceholder: The number of instances of the microservice
        memoryLabel: Memory
        memoryPlaceholder: The memory in MB for the microservice
        shorttitle: Resources
        summary:
          count:
            instances:
              1: '{context} instance'
              _: '{context} instances'
            vcores:
              1: '{context} core'
              _: '{context} cores'
            memory:
              1: '{context} MB'
              _: '{context} MBs'
            ethreshold:
              1: '{context} error'
              _: '{context} errors'
          text: "{instancesWithCount} of microservice '{instanceName}' will be started using {vcoresWithCount}, {memoryWithCount} of memory and with error threshold on event processing as {ethresholdWithCount}."
        thresholdLabel: Threshold
        thresholdPlaceholder: TBD
        title: Resources
        vcoresLabel: Virtual cores
        vcoresPlaceholder: The number of virtual cores for the microservice
      Step5:
        description: Provide inbound queue properties.
        fetchLabel: Fetch size
        propertiesLabel: Inbound queues
        shorttitle: Inbound queues
        title: Inbound queues
      Step6:
        description: Provide outbound queue properties.
        propertiesLabel: Outbound queues
        shorttitle: Outbound queues
        title: Outbound queues
      Step7:
        description: Provide microservice specific properties.
        keyPlaceholder: name
        propertiesLabel: Properties
        shorttitle: Properties
        title: Properties
      success: You have successfully created the microservice "{appName}".
      summaryLabel: "Summary: "
    NavigationButtons:
      finish: Finish
      next: Next
      previous: Previous
    OneStepDeploy:
      headerlabel: Deploy
      Step1:
        description: Deploy {entityType} using JAR file.
        shorttitle: Deploy {entityType}
        title: Deploy JAR file
    PluginArtifact:
      callToAction: Create a pipeline
      footertitle: Upload plugin artifact
      Step1:
        description: Upload your plugin JAR file.
        errorMessage: Invalid plugin. Plugin must be a JAR file.
        filePathLabel: Choose File
        shorttitle: Upload plugin JAR file
        title: Upload plugin JAR file
      Step2:
        description: Upload the plugin configuration JSON file.
        errorMessage: Invalid plugin JSON. Plugin configuration should be in JSON format.
        errorMessageParentArtifacts: Invalid plugin JSON. Please specify parent artifacts.
        shorttitle: Upload plugin configuration JSON file
        title: Upload plugin configuration JSON file
      subtitle: Start creating a pipeline with the plugin.
      success: You have successfully uploaded the plugin "{pluginName}".
    PublishPipeline:
      callToAction:
        customize: Customize Pipeline
        view: View Pipeline
      headerlabel: Deploy pipeline
      pipelinenameplaceholder: Pipeline name
      Step1:
        description: Specify the name of the pipeline.
        shorttitle: Configure pipeline
        title: Configure a pipeline
      success: You have successfully created the pipeline "{pipelineName}".
    Skip: Skipped
...<|MERGE_RESOLUTION|>--- conflicted
+++ resolved
@@ -1232,10 +1232,13 @@
         serviceAccountKeyfile: Service account key file location
         testConnection: Test Connection
       ADLS:
+        accountFQDN: Account FQDN
         Buttons:
           ADD: Add Connection
           DUPLICATE: Duplicate Connection
           EDIT: Save Changes
+        clientID: Client ID
+        clientSecret: Client Key
         defaultTestErrorMessage: Cannot connect to ADLS Handler
         ErrorMessages:
           ADD: Failed to add connection
@@ -1245,16 +1248,13 @@
           ADD: "Add connection: ADLS Handler"
           DUPLICATE: "Duplicate connection: {connection}"
           EDIT: "Edit connection: {connection}"
+        name: Connection name
         Placeholders:
-          name: Specify a name to identify this connection
           accountFQDN: Specify Account FQDN
           clientID: Specify Client ID
           clientSecret: Specify Client Key
+          name: Specify a name to identify this connection
           refreshURL: Specify End Point Refresh URL
-        accountFQDN: Account FQDN
-        name: Connection name
-        clientID: Client ID
-        clientSecret: Client Key
         refreshURL: End Point Refresh URL
         testConnection: Test Connection
       TestConnectionLabels:
@@ -1466,7 +1466,13 @@
       subtitle: Explore root cause and impact for each of the fields of the dataset
       timePickerCaption: View field level info in the
       title: Field level lineage
-<<<<<<< HEAD
+    v2:
+      FllHeader:
+        RelatedHeader: "Datasets used as {type} by {target}"
+        RelatedSubheader: "Viewing {first} to {last} of {total} datasets"
+        TargetHeader: 'Select a field to view lineage and operations' 
+        TargetSubheader: "Viewing {first} to {last} of {total} fields"
+      TableSubheader: "{count} fields"
   ADLSBrowser:
     directory: Directory
     EmptyMessage:
@@ -1487,16 +1493,6 @@
       directoryMetrics: "{count} files and directories"
       searchPlaceholder: Search this directory
       selectData: "Select file/directory to preview"
-=======
-    v2:
-      FllHeader:
-        RelatedHeader: "Datasets used as {type} by {target}"
-        RelatedSubheader: "Viewing {first} to {last} of {total} datasets"
-        TargetHeader: 'Select a field to view lineage and operations' 
-        TargetSubheader: "Viewing {first} to {last} of {total} fields"
-      TableSubheader: "{count} fields"
-
->>>>>>> 12a71af3
   FileBrowser:
     directory: Directory
     EmptyMessage:
