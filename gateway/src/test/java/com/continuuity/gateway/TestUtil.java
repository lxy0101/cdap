--- conflicted
+++ resolved
@@ -58,11 +58,7 @@
 
   public static final String DEFAULT_ACCOUNT_ID = com.continuuity.data.Constants.DEVELOPER_ACCOUNT_ID;
 
-<<<<<<< HEAD
-  /** defaults to be used everywhere where we don't have authenticated accounts */
-=======
   /** defaults to be used everywhere where we don't have authenticated accounts. */
->>>>>>> 29c4ad3d
   public static final OperationContext DEFAULT_CONTEXT = new OperationContext(DEFAULT_ACCOUNT_ID);
 
   static final OperationContext CONTEXT = TestUtil.DEFAULT_CONTEXT;
