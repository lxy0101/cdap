--- conflicted
+++ resolved
@@ -7,9 +7,6 @@
 import com.continuuity.http.AbstractHttpHandler;
 import com.continuuity.http.HttpResponder;
 import com.continuuity.http.NettyHttpService;
-<<<<<<< HEAD
-=======
-import com.continuuity.common.utils.Networks;
 import com.continuuity.security.auth.TokenValidator;
 import com.google.inject.Injector;
 import org.apache.twill.common.Cancellable;
@@ -17,7 +14,6 @@
 import org.apache.twill.discovery.DiscoveryService;
 import org.apache.twill.discovery.DiscoveryServiceClient;
 import org.apache.twill.discovery.InMemoryDiscoveryService;
->>>>>>> 8e56820a
 import com.google.common.base.Supplier;
 import com.google.common.base.Throwables;
 import com.google.common.collect.ImmutableMultimap;
@@ -39,11 +35,6 @@
 import org.apache.http.impl.client.DefaultHttpClient;
 import org.apache.http.message.BasicHeader;
 import org.apache.http.util.EntityUtils;
-import org.apache.twill.common.Cancellable;
-import org.apache.twill.discovery.Discoverable;
-import org.apache.twill.discovery.DiscoveryService;
-import org.apache.twill.discovery.DiscoveryServiceClient;
-import org.apache.twill.discovery.InMemoryDiscoveryService;
 import org.jboss.netty.buffer.ChannelBuffer;
 import org.jboss.netty.handler.codec.http.HttpHeaders;
 import org.jboss.netty.handler.codec.http.HttpRequest;
@@ -407,18 +398,14 @@
       cConf.setStrings(Constants.Router.FORWARD, forwards.toArray(new String[forwards.size()]));
       router =
         new NettyRouter(cConf, InetAddresses.forString(hostname),
-<<<<<<< HEAD
                         new RouterServiceLookup((DiscoveryServiceClient) discoveryService,
-                                                new RouterPathLookup(new NoAuthenticator())));
-=======
-                        new RouterServiceLookup((DiscoveryServiceClient) discoveryService),
+                                                new RouterPathLookup(new NoAuthenticator())),
                         new TokenValidator() {
                           @Override
                           public State validate(String token) {
                             return State.TOKEN_VALID;
                           }
                         });
->>>>>>> 8e56820a
       router.startAndWait();
 
       for (Map.Entry<Integer, String> entry : router.getServiceLookup().getServiceMap().entrySet()) {
