/**
 * Copyright (C) 2012 Continuuity, Inc.
 */
package com.continuuity.data.operation.executor.omid;

import com.continuuity.api.data.OperationException;
import com.continuuity.api.data.OperationResult;
import com.continuuity.common.metrics.CMetrics;
import com.continuuity.common.metrics.MetricType;
import com.continuuity.common.utils.ImmutablePair;
import com.continuuity.data.dataset.Stream;
import com.continuuity.data.metadata.MetaDataEntry;
import com.continuuity.data.metadata.MetaDataStore;
import com.continuuity.data.metadata.SerializingMetaDataStore;
import com.continuuity.data.operation.ClearFabric;
import com.continuuity.data.operation.CompareAndSwap;
import com.continuuity.data.operation.Delete;
import com.continuuity.data.operation.Increment;
import com.continuuity.data.operation.OpenTable;
import com.continuuity.data.operation.OperationContext;
import com.continuuity.data.operation.Read;
import com.continuuity.data.operation.ReadAllKeys;
import com.continuuity.data.operation.ReadColumnRange;
import com.continuuity.data.operation.StatusCode;
import com.continuuity.data.operation.Write;
import com.continuuity.data.operation.WriteOperation;
import com.continuuity.data.operation.WriteOperationComparator;
import com.continuuity.data.operation.executor.ReadPointer;
import com.continuuity.data.operation.executor.Transaction;
import com.continuuity.data.operation.executor.TransactionalOperationExecutor;
import com.continuuity.data.operation.ttqueue.DequeueResult;
import com.continuuity.data.operation.ttqueue.EnqueueResult;
import com.continuuity.data.operation.ttqueue.QueueAck;
import com.continuuity.data.operation.ttqueue.QueueAdmin;
import com.continuuity.data.operation.ttqueue.QueueAdmin.GetGroupID;
import com.continuuity.data.operation.ttqueue.QueueConsumer;
import com.continuuity.data.operation.ttqueue.QueueDequeue;
import com.continuuity.data.operation.ttqueue.QueueEnqueue;
import com.continuuity.data.operation.ttqueue.QueueEntryPointer;
import com.continuuity.data.operation.ttqueue.QueueFinalize;
import com.continuuity.data.operation.ttqueue.QueueProducer;
import com.continuuity.data.operation.ttqueue.StatefulQueueConsumer;
import com.continuuity.data.operation.ttqueue.TTQueue;
import com.continuuity.data.operation.ttqueue.TTQueueTable;
import com.continuuity.data.table.OVCTableHandle;
import com.continuuity.data.table.OrderedVersionedColumnarTable;
import com.google.common.base.Charsets;
import com.google.common.base.Objects;
import com.google.common.base.Preconditions;
import com.google.common.collect.Maps;
import com.google.inject.Inject;
import com.google.inject.Singleton;
import com.yammer.metrics.core.MetricName;
import org.apache.hadoop.hbase.util.Bytes;
import org.slf4j.Logger;
import org.slf4j.LoggerFactory;

import java.util.ArrayList;
import java.util.Collections;
import java.util.List;
import java.util.Map;
import java.util.concurrent.ConcurrentHashMap;
import java.util.concurrent.ConcurrentMap;
import java.util.concurrent.ConcurrentSkipListMap;

import static com.continuuity.data.operation.ttqueue.QueueAdmin.GetQueueInfo;
import static com.continuuity.data.operation.ttqueue.QueueAdmin.QueueInfo;

/**
 * Implementation of an {@link com.continuuity.data.operation.executor.OperationExecutor}
 * that executes all operations within Omid-style transactions.
 *
 * See https://github.com/yahoo/omid/ for more information on the Omid design.
 */
@Singleton
public class OmidTransactionalOperationExecutor
  implements TransactionalOperationExecutor {

  private static final Logger Log
    = LoggerFactory.getLogger(OmidTransactionalOperationExecutor.class);

  public String getName() {
    return "omid(" + tableHandle.getName() + ")";
  }

  /**
   * The Transaction Oracle used by this executor instance.
   */
  @Inject
  TransactionOracle oracle;

  /**
   * The {@link OVCTableHandle} handle used to get references to tables.
   */
  @Inject
  OVCTableHandle tableHandle;

  private OrderedVersionedColumnarTable metaTable;
  private OrderedVersionedColumnarTable randomTable;
  private OrderedVersionedColumnarTable streamMetaTable;


  private StreamMetaOracle streamMetaOracle = new StreamMetaOracle();

  private MetaDataStore metaStore;

  private TTQueueTable queueTable;
  private TTQueueTable streamTable;

  public static boolean DISABLE_QUEUE_PAYLOADS = false;

  static int MAX_DEQUEUE_RETRIES = 200;
  static long DEQUEUE_RETRY_SLEEP = 5;

  // A proxy that runs all queue operations while managing state.
  // Also runs all queue operations for a single consumer serially.
  private final QueueStateProxy queueStateProxy = new QueueStateProxy();

  // Metrics

  /* -------------------  data fabric system metrics ---------------- */
  private CMetrics cmetric = new CMetrics(MetricType.System);

  private static final String METRIC_PREFIX = "omid-opex-";

  public static final String NUMOPS_METRIC_SUFFIX = "-numops";
  public static final String REQ_TYPE_READ_ALL_KEYS_NUM_OPS = METRIC_PREFIX + "ReadAllKeys" + NUMOPS_METRIC_SUFFIX;
  public static final String REQ_TYPE_READ_NUM_OPS = METRIC_PREFIX + "Read" + NUMOPS_METRIC_SUFFIX;
  public static final String REQ_TYPE_READ_COLUMN_RANGE_NUM_OPS =
    METRIC_PREFIX + "ReadColumnRange" + NUMOPS_METRIC_SUFFIX;
  public static final String REQ_TYPE_CLEAR_FABRIC_NUM_OPS = METRIC_PREFIX + "ClearFabric" + NUMOPS_METRIC_SUFFIX;
  public static final String REQ_TYPE_WRITE_OPERATION_BATCH_NUM_OPS =
    METRIC_PREFIX + "WriteOperationBatch" + NUMOPS_METRIC_SUFFIX;
  public static final String REQ_TYPE_WRITE_NUM_OPS = METRIC_PREFIX + "Write" + NUMOPS_METRIC_SUFFIX;
  public static final String REQ_TYPE_DELETE_NUM_OPS = METRIC_PREFIX + "Delete" + NUMOPS_METRIC_SUFFIX;
  public static final String REQ_TYPE_INCREMENT_NUM_OPS = METRIC_PREFIX + "Increment" + NUMOPS_METRIC_SUFFIX;
  public static final String REQ_TYPE_COMPARE_AND_SWAP_NUM_OPS =
    METRIC_PREFIX + "CompareAndSwap" + NUMOPS_METRIC_SUFFIX;
  public static final String REQ_TYPE_QUEUE_ENQUEUE_NUM_OPS = METRIC_PREFIX + "QueueEnqueue" + NUMOPS_METRIC_SUFFIX;
  public static final String REQ_TYPE_QUEUE_ACK_NUM_OPS = METRIC_PREFIX + "QueueAck" + NUMOPS_METRIC_SUFFIX;
  public static final String REQ_TYPE_QUEUE_DEQUEUE_NUM_OPS = METRIC_PREFIX + "QueueDequeue" + NUMOPS_METRIC_SUFFIX;
  public static final String REQ_TYPE_GET_GROUP_ID_NUM_OPS = METRIC_PREFIX + "GetGroupID" + NUMOPS_METRIC_SUFFIX;
  public static final String REQ_TYPE_GET_QUEUE_INFO_NUM_OPS = METRIC_PREFIX + "GetQueueInfo" + NUMOPS_METRIC_SUFFIX;
  public static final String REQ_TYPE_START_TRANSACTION_NUM_OPS =
    METRIC_PREFIX + "StartTransaction" + NUMOPS_METRIC_SUFFIX;
  public static final String REQ_TYPE_COMMIT_TRANSACTION_NUM_OPS =
    METRIC_PREFIX + "CommitTransaction" + NUMOPS_METRIC_SUFFIX;
  public static final String REQ_TYPE_QUEUE_CONFIGURE_NUM_OPS =
    METRIC_PREFIX + "QueueConfigure" + NUMOPS_METRIC_SUFFIX;

  public static final String LATENCY_METRIC_SUFFIX = "-latency";
  public static final String REQ_TYPE_READ_ALL_KEYS_LATENCY = METRIC_PREFIX + "ReadAllKeys" + LATENCY_METRIC_SUFFIX;
  public static final String REQ_TYPE_READ_LATENCY = METRIC_PREFIX + "Read" + LATENCY_METRIC_SUFFIX;
  public static final String REQ_TYPE_READ_COLUMN_RANGE_LATENCY =
    METRIC_PREFIX + "ReadColumnRange" + LATENCY_METRIC_SUFFIX;
  public static final String REQ_TYPE_CLEAR_FABRIC_LATENCY = METRIC_PREFIX + "ClearFabric" + LATENCY_METRIC_SUFFIX;
  public static final String REQ_TYPE_WRITE_OPERATION_BATCH_LATENCY =
    METRIC_PREFIX + "WriteOperationBatch" + LATENCY_METRIC_SUFFIX;
  public static final String REQ_TYPE_WRITE_LATENCY = METRIC_PREFIX + "Write" + LATENCY_METRIC_SUFFIX;
  public static final String REQ_TYPE_DELETE_LATENCY = METRIC_PREFIX + "Delete" + LATENCY_METRIC_SUFFIX;
  public static final String REQ_TYPE_INCREMENT_LATENCY = METRIC_PREFIX + "Increment" + LATENCY_METRIC_SUFFIX;
  public static final String REQ_TYPE_COMPARE_AND_SWAP_LATENCY =
    METRIC_PREFIX + "CompareAndSwap" + LATENCY_METRIC_SUFFIX;
  public static final String REQ_TYPE_QUEUE_ENQUEUE_LATENCY = METRIC_PREFIX + "QueueEnqueue" + LATENCY_METRIC_SUFFIX;
  public static final String REQ_TYPE_QUEUE_ACK_LATENCY = METRIC_PREFIX + "QueueAck" + LATENCY_METRIC_SUFFIX;
  public static final String REQ_TYPE_QUEUE_DEQUEUE_LATENCY = METRIC_PREFIX + "QueueDequeue" + LATENCY_METRIC_SUFFIX;
  public static final String REQ_TYPE_GET_GROUP_ID_LATENCY = METRIC_PREFIX + "GetGroupID" + LATENCY_METRIC_SUFFIX;
  public static final String REQ_TYPE_GET_QUEUE_INFO_LATENCY = METRIC_PREFIX + "GetQueueInfo" + LATENCY_METRIC_SUFFIX;
  public static final String REQ_TYPE_QUEUE_CONFIGURE_LATENCY = METRIC_PREFIX + "QueueConfigure" + LATENCY_METRIC_SUFFIX;

  private void incMetric(String metric) {
    cmetric.meter(metric, 1);
  }

  private long begin() {
    return System.currentTimeMillis();
  }

  private void end(String metric, long beginning) {
    cmetric.histogram(metric, System.currentTimeMillis() - beginning);
  }

  /* -------------------  (interstitial) queue metrics ---------------- */
  private ConcurrentMap<String, CMetrics> queueMetrics =
      new ConcurrentHashMap<String, CMetrics>();

  private CMetrics getQueueMetric(String group) {
    CMetrics metric = queueMetrics.get(group);
    if (metric == null) {
      queueMetrics.putIfAbsent(group,
          new CMetrics(MetricType.FlowSystem, group));
      metric = queueMetrics.get(group);
      Log.trace("Created new CMetrics for group '" + group + "'.");
      // System.err.println("Created new CMetrics for group '" + group + "'.");
    }
    return metric;
  }

  private ConcurrentMap<byte[], ImmutablePair<String, String>>
      queueMetricNames = new ConcurrentSkipListMap<byte[],
      ImmutablePair<String, String>>(Bytes.BYTES_COMPARATOR);

  private ImmutablePair<String, String> getQueueMetricNames(byte[] queue) {
    ImmutablePair<String, String> names = queueMetricNames.get(queue);
    if (names == null) {
      String name = new String(queue).replace(":", "");
      queueMetricNames.putIfAbsent(queue, new ImmutablePair<String, String>
          ("q.enqueue." + name, "q.ack." + name));
      names = queueMetricNames.get(queue);
      Log.trace("using metric name '" + names.getFirst() + "' and '"
          + names.getSecond() + "' for queue '" + new String(queue) + "'");
      //System.err.println("using metric name '" + names.getFirst() + "' and '"
      //    + names.getSecond() + "' for queue '" + new String(queue) + "'");
    }
    return names;
  }

  private void enqueueMetric(byte[] queue, QueueProducer producer) {
    if (producer != null && producer.getProducerName() != null) {
      String metricName = getQueueMetricNames(queue).getFirst();
      getQueueMetric(producer.getProducerName()).meter(metricName, 1);
    }
  }

  private void ackMetric(byte[] queue, QueueConsumer consumer) {
    if (consumer != null && consumer.getGroupName() != null) {
      String metricName = getQueueMetricNames(queue).getSecond();
      getQueueMetric(consumer.getGroupName()).meter(metricName, 1);
    }
  }


  /* -------------------  (global) stream metrics ---------------- */
  private CMetrics streamMetric = // we use a global flow group
      new CMetrics(MetricType.FlowSystem, "-.-.-.-.-.0");

  private ConcurrentMap<byte[], ImmutablePair<String, String>>
      streamMetricNames = new ConcurrentSkipListMap<byte[],
      ImmutablePair<String, String>>(Bytes.BYTES_COMPARATOR);

  private ImmutablePair<String, String> getStreamMetricNames(byte[] stream) {
    ImmutablePair<String, String> names = streamMetricNames.get(stream);
    if (names == null) {
      String name = new String(stream).replace(":", "");
      streamMetricNames.putIfAbsent(stream, new ImmutablePair<String, String>(
        "stream.enqueue." + name, "stream.storage." + name));
      names = streamMetricNames.get(stream);
      Log.trace("using metric name '" + names.getFirst() + "' and '"
          + names.getSecond() + "' for stream '" + new String(stream) + "'");
      //System.err.println("using metric name '" + names.getFirst() + "' and '"
      //    + names.getSecond() + "' for stream '" + new String(stream) + "'");
    }
    return names;
  }

  private boolean isStream(byte[] queueName) {
    return Bytes.startsWith(queueName, TTQueue.STREAM_NAME_PREFIX);
  }

  private int streamSizeEstimate(byte[] streamName, int dataSize, int numEntries) {
    // assume HBase uses space for the stream name, the data, and some metadata
    return dataSize + numEntries * (streamName.length + 50);
  }

  private void streamMetric(byte[] streamName, int dataSize, int numEntries) {
    ImmutablePair<String, String> names = getStreamMetricNames(streamName);
    streamMetric.meter(names.getFirst(), 1);
    streamMetric.meter(names.getSecond(), streamSizeEstimate(streamName, dataSize, numEntries));
  }

  // By using this we reduce amount of strings to concat for super-freq operations, which (shown in tests) reduces
  // mem allocation by at least 10% and cpu time by at least 10% at the moment of change
  private CMetrics dataSetReadMetric = // we use a global flow group
    new CMetrics(MetricType.FlowSystem, "-.-.-.-.-.0") {
      @Override
      protected MetricName getMetricName(Class<?> scope, String metricName) {
        return super.getMetricName(scope, "dataset.read." + metricName);
      }
    };

  private CMetrics dataSetWriteMetric = // we use a global flow group
    new CMetrics(MetricType.FlowSystem, "-.-.-.-.-.0") {
      @Override
      protected MetricName getMetricName(Class<?> scope, String metricName) {
        return super.getMetricName(scope, "dataset.write." + metricName);
      }
    };

  private CMetrics dataSetStorageMetric = // we use a global flow group
    new CMetrics(MetricType.FlowSystem, "-.-.-.-.-.0") {
      @Override
      protected MetricName getMetricName(Class<?> scope, String metricName) {
        return super.getMetricName(scope, "dataset.storage." + metricName);
      }
    };

  private void dataSetMetric_read(String dataSetName) {
    dataSetReadMetric.meter(dataSetName == null ? "null" : dataSetName, 1);
  }

  private void dataSetMetric_write(String dataSetName, int dataSize) {
    dataSetWriteMetric.meter(dataSetName == null ? "null" : dataSetName, 1);
    dataSetStorageMetric.meter(dataSetName == null ? "null" : dataSetName, dataSize);
  }
  
  /* -------------------  end metrics ---------------- */

  // named table management

  // a map of logical table name to existing <real name, table>, caches
  // the meta data store and the ovc table handle
  // there are three possible states for a table:
  // 1. table does not exist or is not known -> no entry
  // 2. table is being created -> entry with real name, but null for the table
  // 3. table is known -> entry with name and table
  ConcurrentMap<ImmutablePair<String,String>,
      ImmutablePair<byte[], OrderedVersionedColumnarTable>> namedTables;

  // method to find - and if necessary create - a table
  OrderedVersionedColumnarTable findRandomTable(OperationContext context, String name) throws OperationException {

    // check whether it is one of the default tables these are always
    // pre-loaded at initializaton and we can just return them
    if (null == name)
      return this.randomTable;
    if ("meta".equals(name))
      return this.metaTable;

    // look up table in in-memory map. if this returns:
    // an actual name and OVCTable, return that OVCTable
    ImmutablePair<String, String> tableKey = new
        ImmutablePair<String, String>(context.getAccount(), name);
    ImmutablePair<byte[], OrderedVersionedColumnarTable> nameAndTable =
        this.namedTables.get(tableKey);
    if (nameAndTable != null) {
      if (nameAndTable.getSecond() != null)
        return nameAndTable.getSecond();

      // an actual name and null for the table, then sleep/repeat until the look
      // up returns non-null for the table. This is the case when some other
      // thread in the same process has generated an actual name and is in the
      // process of creating that table.
      return waitForTableToMaterialize(tableKey);
    }
    // null: then this table has not been opened by any thread in this
    // process. In this case:
    // Read the meta data for the logical name from MDS.
    MetaDataEntry meta = this.metaStore.get(
        context, context.getAccount(), null, "namedTable", name);
    if (null != meta) {
      return waitForTableToMaterializeInMeta(context, name, meta);

    // Null: Nobody has started to create this.
    } else {
      // Generate a new actual name, and write that name with status Pending
      // to MDS in a Compare-and-Swap operation
      byte[] actualName = generateActualName(context, name);
      MetaDataEntry newMeta = new MetaDataEntry(context.getAccount(), null,
          "namedTable", name);
      newMeta.addField("actual", actualName);
      newMeta.addField("status", "pending");
      try {
        this.metaStore.add(context, newMeta);
      } catch (OperationException e) {
        if (e.getStatus() == StatusCode.WRITE_CONFLICT) {
          // If C-a-S failed with write conflict, then some other process (or
          // thread) has concurrently attempted the same and wins.
          return waitForTableToMaterializeInMeta(context, name, newMeta);
        }
        else throw e;
      }
      //C-a-S succeeded, add <actual name, null> to MEM to inform other threads
      //in this process to wait (no other thread could have updated in the
      //    mean-time without updating MDS)
      this.namedTables.put(tableKey,
          new ImmutablePair<byte[], OrderedVersionedColumnarTable>(
              actualName, null));

      //Create a new actual table for the actual name. This should never fail.
      OrderedVersionedColumnarTable table =
          getTableHandle().getTable(actualName);

      // Update MDS with the new status Ready. This can be an ordinary Write
      newMeta.addField("status", "ready");
      this.metaStore.update(context, newMeta);

      // because all others are waiting.
      // Update MEM with the actual created OVCTable.
      this.namedTables.put(tableKey,
          new ImmutablePair<byte[], OrderedVersionedColumnarTable>(
              actualName, table));
      //Return the created table.
      return table;
    }
  }

  private byte[] generateActualName(OperationContext context, String name) {
    // TODO make this generate a new id every time it is called
    return ("random_" + context.getAccount() + "_" + name).getBytes();
  }

  private OrderedVersionedColumnarTable waitForTableToMaterialize(ImmutablePair<String, String> tableKey) {
    while (true) {
      ImmutablePair<byte[], OrderedVersionedColumnarTable> nameAndTable =
          this.namedTables.get(tableKey);
      if (nameAndTable == null) {
        throw new RuntimeException("In-memory entry went from non-null to null " +
            "for named table \"" + tableKey.getSecond() + "\"");
      }
      if (nameAndTable.getSecond() != null) {
        return nameAndTable.getSecond();
      }
      // sleep a little
      try {
        Thread.sleep(50);
      } catch (InterruptedException e) {
        // what the heck should I do?
      }
    }
    // TODO should this time out after some time or number of attempts?
  }

  OrderedVersionedColumnarTable waitForTableToMaterializeInMeta(OperationContext context,
                                                                String name,
                                                                MetaDataEntry meta)
    throws OperationException {

    while(true) {
      // If this returns: An actual name and status Ready: The table is ready
      // to use, open the table, add it to MEM and return it
      if ("ready".equals(meta.getTextField("status"))) {
        byte[] actualName = meta.getBinaryField("actual");
        if (actualName == null)
          throw new RuntimeException("Encountered meta data entry of type " +
              "\"namedTable\" without actual name for table name \"" +
              name +"\".");
        OrderedVersionedColumnarTable table =
            getTableHandle().getTable(actualName);
        if (table == null)
          throw new RuntimeException("table handle \"" + getTableHandle()
              .getName() + "\": getTable returned null for actual table name "
              + "\"" + new String(actualName) + "\"");

        // update MEM. This can be ordinary put, because even if some other
        // thread updated it in the meantime, it would have put the same table.
        ImmutablePair<String, String> tableKey = new
            ImmutablePair<String, String>(context.getAccount(), name);
        this.namedTables.put(tableKey,
            new ImmutablePair<byte[], OrderedVersionedColumnarTable>(
                actualName, table));
        return table;
      }
      // An actual name and status Pending: The table is being created. Loop
      // and repeat MDS read until status is Ready and see previous case
      else if (!"pending".equals(meta.getTextField("status"))) {
        throw new RuntimeException("Found meta data entry with unkown status " +
            Objects.toStringHelper(meta.getTextField("status")));
      }

      // sleep a little
      try {
        Thread.sleep(50);
      } catch (InterruptedException e) {
        // what the heck should I do?
      }

      // reread the meta data, hopefully it has changed to ready
      meta = this.metaStore.get(
          context, context.getAccount(), null, "namedTable", name);
      if (meta == null) {
        // this should never happen - we only enter this method in two cases:
        // 1. there is already an entry, but it might be pending
        // 2. we encountered a read conflict when attempting to create it
        //    - hence this get must see that conflicting write
        // TODO what if someone deleted it after the write conflict happened?
        // TODO what if the write conflict was caused by a delete?
        throw new RuntimeException("Meta data entry went from non-null to null " +
            "for table \"" + name + "\"");
      }
      // TODO should this time out after some time or number of attempts?
    }
  }

  // Single reads

  @Override
  public OperationResult<List<byte[]>> execute(OperationContext context,
                                               ReadAllKeys readKeys)
    throws OperationException {
    return execute(context, null, readKeys);
  }

  @Override
  public OperationResult<List<byte[]>> execute(OperationContext context,
                                               Transaction transaction,
                                               ReadAllKeys readKeys)
    throws OperationException {

    initialize();
    incMetric(REQ_TYPE_READ_ALL_KEYS_NUM_OPS);
    long begin = begin();
    OrderedVersionedColumnarTable table = this.findRandomTable(context, readKeys.getTable());
    ReadPointer pointer =
      transaction == null ? this.oracle.getReadPointer() : transaction.getReadPointer();
    List<byte[]> result = table.getKeys(readKeys.getLimit(), readKeys.getOffset(), pointer);
    end(REQ_TYPE_READ_ALL_KEYS_LATENCY, begin);
    dataSetMetric_read(readKeys.getMetricName());
    return new OperationResult<List<byte[]>>(result);
  }

  @Override
  public OperationResult<Map<byte[], byte[]>> execute(OperationContext context,
                                                      Read read)
    throws OperationException {
    return execute(context, null, read);
  }

  @Override
  public OperationResult<Map<byte[], byte[]>> execute(OperationContext context,
                                                      Transaction transaction,
                                                      Read read)
    throws OperationException {
    initialize();
    incMetric(REQ_TYPE_READ_NUM_OPS);
    long begin = begin();
    OrderedVersionedColumnarTable table = this.findRandomTable(context, read.getTable());
    ReadPointer pointer =
      transaction == null ? this.oracle.getReadPointer() : transaction.getReadPointer();
    OperationResult<Map<byte[], byte[]>> result =
      table.get(read.getKey(), read.getColumns(), pointer);
    end(REQ_TYPE_READ_LATENCY, begin);
    dataSetMetric_read(read.getMetricName());
    return result;
  }

  @Override
  public OperationResult<Map<byte[], byte[]>> execute(OperationContext context,
                                                      ReadColumnRange readColumnRange)
    throws OperationException {
    return execute(context, null, readColumnRange);
  }

  @Override
  public OperationResult<Map<byte[], byte[]>> execute(OperationContext context,
                                                      Transaction transaction,
                                                      ReadColumnRange readColumnRange)
    throws OperationException {

    initialize();
    incMetric(REQ_TYPE_READ_COLUMN_RANGE_NUM_OPS);
    long begin = begin();
    OrderedVersionedColumnarTable table =
      this.findRandomTable(context, readColumnRange.getTable());
    ReadPointer pointer =
      transaction == null ? this.oracle.getReadPointer() : transaction.getReadPointer();
    OperationResult<Map<byte[], byte[]>> result = table.get(
      readColumnRange.getKey(), readColumnRange.getStartColumn(),
      readColumnRange.getStopColumn(), readColumnRange.getLimit(),
      pointer);
    end(REQ_TYPE_READ_COLUMN_RANGE_LATENCY, begin);
    dataSetMetric_read(readColumnRange.getMetricName());
    return result;
  }

  // Administrative calls

  @Override
  public void execute(OperationContext context,
                      ClearFabric clearFabric) throws OperationException {
    initialize();
    incMetric(REQ_TYPE_CLEAR_FABRIC_NUM_OPS);
    long begin = begin();
    if (clearFabric.shouldClearData()) this.randomTable.clear();
    if (clearFabric.shouldClearTables()) {
      List<MetaDataEntry> entries = this.metaStore.list(
          context, context.getAccount(), null, "namedTable", null);
      for (MetaDataEntry entry : entries) {
        String name = entry.getId();
        OrderedVersionedColumnarTable table = findRandomTable(context, name);
        table.clear();
        this.namedTables.remove(new ImmutablePair<String,
            String>(context.getAccount(),name));
        this.metaStore.delete(context, entry.getAccount(),
            entry.getApplication(), entry.getType(), entry.getId());
      }
    }
    if (clearFabric.shouldClearMeta()) this.metaTable.clear();
    if (clearFabric.shouldClearQueues()) this.queueTable.clear();
    if (clearFabric.shouldClearStreams()) this.streamTable.clear();
    end(REQ_TYPE_CLEAR_FABRIC_LATENCY, begin);
  }

  @Override
  public void execute(OperationContext context, OpenTable openTable)
    throws OperationException {
    initialize();
    findRandomTable(context, openTable.getTableName());
  }

  // Write batches

  @Override
  public void commit(OperationContext context, List<WriteOperation> writes)
    throws OperationException {
    initialize();
    incMetric(REQ_TYPE_WRITE_OPERATION_BATCH_NUM_OPS);
    long begin = begin();
    cmetric.meter(METRIC_PREFIX + "WriteOperationBatch_NumReqs", writes.size());
    commit(context, startTransaction(), writes);
    end(REQ_TYPE_WRITE_OPERATION_BATCH_LATENCY, begin);
  }

  @Override
  public Transaction startTransaction(OperationContext context)
    throws OperationException {
    return this.startTransaction();
  }

  @Override
  public Transaction execute(OperationContext context,
                             Transaction transaction,
                             List<WriteOperation> writes) throws OperationException {
    // make sure we have a valid transaction
    if (transaction != null) {
      oracle.validateTransaction(transaction);
    } else {
      transaction = startTransaction();
    }

    // TODO should we add an empty batch of undos to the transaction in oracle?
    // TODO That would update the timestamp of the transaction and prevent it from time out
    if (writes.isEmpty()) {
      return transaction;
    }

    // Re-order operations (create a copy for now)
    List<WriteOperation> orderedWrites = new ArrayList<WriteOperation>(writes);
    Collections.sort(orderedWrites, new WriteOperationComparator());

    // Execute operations
    List<Undo> undos = new ArrayList<Undo>(writes.size());

    boolean abort = false;
    WriteTransactionResult writeTxReturn = null;
    for (WriteOperation write : orderedWrites) {

      writeTxReturn = dispatchWrite(context, write, transaction);

      if (!writeTxReturn.success) {
        // Write operation failed
        cmetric.meter(METRIC_PREFIX + "WriteOperationBatch_FailedWrites", 1);
        abort = true;
        break;
      } else {
        // Write was successful.  Store undo if we need to abort and continue
        undos.addAll(writeTxReturn.undos);
      }
    }

    // whether success or not, we must notify the oracle of all operations
    if (!undos.isEmpty()) {
      addToTransaction(transaction, undos);
    }

    // if any write failed, abort the transaction
    if (abort) {
      abort(context, transaction);
      throw new OmidTransactionException(
        writeTxReturn.statusCode, writeTxReturn.message);
      }
    return transaction; // TODO auto generated body
    }

  @Override
  public void commit(OperationContext context,
                     Transaction transaction)
    throws OperationException {

    // attempt to commit in Oracle
    TransactionResult txResult = commitTransaction(transaction);
    if (!txResult.isSuccess()) {
      // make sure to emit the metric for failed commits
      cmetric.meter(METRIC_PREFIX + "WriteOperationBatch_FailedCommits", 1);

      // attempt to undo all the writes of the transaction
      // (transaction is already marked as invalid in oracle)
      attemptUndo(context, transaction, txResult.getUndos());

      throw new OmidTransactionException(StatusCode.WRITE_CONFLICT,
                                         "Commit of transaction failed, transaction aborted");
    }
    // Commit was successful.

    // TODO this must go away with the new queue implementation
    // If the transaction did a queue ack, finalize it
    QueueFinalize finalize = txResult.getFinalize();
    if (finalize != null) {
<<<<<<< HEAD
      finalize.execute(queueStateProxy, getQueueTable(finalize.getQueueName()), transaction.getWriteVersion());
=======
      finalize.execute(getQueueTable(finalize.getQueueName()), transaction);
>>>>>>> 3b7d4eec
    }

    // emit metrics for the transaction and the queues/streams involved
    cmetric.meter(
      METRIC_PREFIX + "WriteOperationBatch_SuccessfulTransactions", 1);
    // for each queue operation (enqueue or ack)
    for (Undo undo : txResult.getUndos()) {
      if (undo instanceof QueueUndo.QueueUnenqueue) {
        QueueUndo.QueueUnenqueue unenqueue = (QueueUndo.QueueUnenqueue)undo;
        QueueProducer producer = unenqueue.producer;
        enqueueMetric(unenqueue.queueName, producer);
        if (isStream(unenqueue.queueName)) {
          streamMetric(unenqueue.queueName, unenqueue.sumOfSizes, unenqueue.numEntries());
        }
      } else if (undo instanceof QueueUndo.QueueUnack) {
        QueueUndo.QueueUnack unack = (QueueUndo.QueueUnack)undo;
        QueueConsumer consumer = unack.consumer;
        ackMetric(unack.queueName, consumer);
      }
    }
    // done
  }

  @Override
  public void commit(OperationContext context,
                     Transaction transaction,
                     List<WriteOperation> writes) throws OperationException {
    transaction = execute(context, transaction, writes);
    commit(context, transaction);
  }

  @Override
  public void abort(OperationContext context, Transaction transaction) throws OperationException {
    // abort transaction in oracle, that returns the undos to be performed
    TransactionResult txResult = abortTransaction(transaction);
    // attempt to ubdo all the writes of the transaction
    // (transaction is already marked as invalid in oracle)
    attemptUndo(context, transaction, txResult.getUndos());
  }

  @Override
  public Map<byte[], Long> increment(OperationContext context,
                                     Increment increment) throws
    OperationException {
    // start transaction, execute increment, commit transaction, return result
    Transaction tx = startTransaction();
    Map<byte[], Long> result = increment(context, tx, increment);
    commit(context, tx);
    return result;
  }

  @Override
  public Map<byte[], Long> increment(OperationContext context,
                                     Transaction transaction,
                                     Increment increment) throws OperationException {
    // if a null transaction is passed in,
    if (transaction == null) {
      throw new OmidTransactionException(StatusCode.INVALID_TRANSACTION, "transaction cannot be null");
    } else {
      oracle.validateTransaction(transaction);
    }

    WriteTransactionResult writeTxReturn = write(context, increment, transaction);
    List<Undo> undos = writeTxReturn.undos;
    // whether success or not, we must notify the oracle of all operations
    if (null != undos && !undos.isEmpty()) {
      addToTransaction(transaction, undos);
    }
    if (writeTxReturn.success) {
      // increment was successful. the return value is in the write transaction result
      return writeTxReturn.incrementResult;
    } else {
      // operation failed
      cmetric.meter(METRIC_PREFIX + "WriteOperationBatch_FailedWrites", 1);
      abort(context, transaction);
      throw new OmidTransactionException(writeTxReturn.statusCode, writeTxReturn.message);
    }
  }

  public OVCTableHandle getTableHandle() {
    return this.tableHandle;
  }

  static final List<Undo> noUndos = Collections.emptyList();

  class WriteTransactionResult {
    final boolean success;
    final int statusCode;
    final String message;
    final List<Undo> undos;
    Map<byte[], Long> incrementResult;

    WriteTransactionResult(boolean success, int status, String message, List<Undo> undos) {
      this.success = success;
      this.statusCode = status;
      this.message = message;
      this.undos = undos;
    }

    // successful, one delete to undo
    WriteTransactionResult(Undo undo) {
      this(true, StatusCode.OK, null, Collections.singletonList(undo));
    }

    // successful increment, one delete to undo
    WriteTransactionResult(Undo undo, Map<byte[], Long> incrementResult) {
      this(true, StatusCode.OK, null, Collections.singletonList(undo));
      this.incrementResult = incrementResult;
    }

    // failure with status code and message, nothing to undo
    WriteTransactionResult(int status, String message) {
      this(false, status, message, noUndos);
    }
  }

  /**
   * Actually perform the various write operations.
   */
  private WriteTransactionResult dispatchWrite(
      OperationContext context, WriteOperation write,
      Transaction transaction) throws OperationException {
    if (write instanceof Write) {
      return write(context, (Write)write, transaction);
    } else if (write instanceof Delete) {
      return write(context, (Delete)write, transaction);
    } else if (write instanceof Increment) {
      return write(context, (Increment)write, transaction);
    } else if (write instanceof CompareAndSwap) {
      return write(context, (CompareAndSwap)write, transaction);
    } else if (write instanceof QueueEnqueue) {
      return write((QueueEnqueue)write, transaction);
    } else if (write instanceof QueueAck) {
      return write((QueueAck)write, transaction);
    }
    return new WriteTransactionResult(StatusCode.INTERNAL_ERROR,
        "Unknown write operation " + write.getClass().getName());
  }

  WriteTransactionResult write(OperationContext context, Write write, Transaction transaction)
    throws OperationException {
    initialize();
    incMetric(REQ_TYPE_WRITE_NUM_OPS);
    long begin = begin();
    OrderedVersionedColumnarTable table = this.findRandomTable(context, write.getTable());
    table.put(write.getKey(), write.getColumns(), transaction.getWriteVersion(), write.getValues());
    end(REQ_TYPE_WRITE_LATENCY, begin);
    dataSetMetric_write(write.getMetricName(), write.getSize());
//    return new WriteTransactionResult(new Delete(write.getTable(), write.getKey(), write.getColumns()));
    return new WriteTransactionResult(new UndoWrite(write.getTable(), write.getKey(), write.getColumns()));
  }

  WriteTransactionResult write(OperationContext context, Delete delete,
      Transaction transaction) throws OperationException {
    initialize();
    incMetric(REQ_TYPE_DELETE_NUM_OPS);
    long begin = begin();
    OrderedVersionedColumnarTable table =
        this.findRandomTable(context, delete.getTable());
    table.deleteAll(delete.getKey(), delete.getColumns(), transaction.getWriteVersion());
    end(REQ_TYPE_DELETE_LATENCY, begin);
    dataSetMetric_write(delete.getMetricName(), delete.getSize());
    return new WriteTransactionResult(
        new UndoDelete(delete.getTable(), delete.getKey(), delete.getColumns()));
  }

  WriteTransactionResult write(OperationContext context, Increment increment,
      Transaction transaction) throws OperationException {
    initialize();
    incMetric(REQ_TYPE_INCREMENT_NUM_OPS);
    long begin = begin();
    Map<byte[],Long> map;
    try {
      OrderedVersionedColumnarTable table =
          this.findRandomTable(context, increment.getTable());
      map = table.increment(increment.getKey(), increment.getColumns(), increment.getAmounts(),
                            transaction.getReadPointer(), transaction.getWriteVersion());
    } catch (OperationException e) {
      return new WriteTransactionResult(e.getStatus(), e.getMessage());
    }
    end(REQ_TYPE_INCREMENT_LATENCY, begin);
    dataSetMetric_write(increment.getMetricName(), increment.getSize());
    return new WriteTransactionResult(
        new UndoWrite(increment.getTable(), increment.getKey(), increment.getColumns()), map);
  }

  WriteTransactionResult write(OperationContext context, CompareAndSwap write,
      Transaction transaction) throws OperationException {
    initialize();
    incMetric(REQ_TYPE_COMPARE_AND_SWAP_NUM_OPS);
    long begin = begin();
    try {
      OrderedVersionedColumnarTable table =
          this.findRandomTable(context, write.getTable());
      table.compareAndSwap(write.getKey(), write.getColumn(), write.getExpectedValue(), write.getNewValue(),
                           transaction.getReadPointer(), transaction.getWriteVersion());
    } catch (OperationException e) {
      return new WriteTransactionResult(e.getStatus(), e.getMessage());
    }
    end(REQ_TYPE_COMPARE_AND_SWAP_LATENCY, begin);
    dataSetMetric_write(write.getMetricName(), write.getSize());
    return new WriteTransactionResult(
        new UndoWrite(write.getTable(), write.getKey(), new byte[][] { write.getColumn() }));
  }

  // TTQueues

  /**
   * Enqueue operations always succeed but can be rolled back.
   *
   * They are rolled back with an invalidate.
   */
  WriteTransactionResult write(QueueEnqueue enqueue, Transaction transaction) throws OperationException {
    initialize();
    incMetric(REQ_TYPE_QUEUE_ENQUEUE_NUM_OPS);
    long begin = begin();
    EnqueueResult result = getQueueTable(enqueue.getKey()).enqueue(enqueue.getKey(), enqueue.getEntries(),
<<<<<<< HEAD
                                                                   transaction.getWriteVersion());

    streamMetaOracle.writeMeta(result.getEntryPointer(), this.streamMetaTable);
=======
                                                                   transaction);
>>>>>>> 3b7d4eec
    end(REQ_TYPE_QUEUE_ENQUEUE_LATENCY, begin);

    return new WriteTransactionResult(
        new QueueUndo.QueueUnenqueue(enqueue.getKey(), enqueue.getEntries(), enqueue.getProducer(),
                                     result.getEntryPointers()));
  }

  WriteTransactionResult write(final QueueAck ack, final Transaction transaction)
    throws  OperationException {

    initialize();
    incMetric(REQ_TYPE_QUEUE_ACK_NUM_OPS);
    long begin = begin();
    try {
<<<<<<< HEAD
      queueStateProxy.run(ack.getKey(), ack.getConsumer(),
                          new QueueStateProxy.QueueRunnable() {
                            @Override
                            public void run(StatefulQueueConsumer statefulQueueConsumer) throws OperationException {
                              getQueueTable(ack.getKey()).ack(ack.getKey(), ack.getEntryPointers(),
                                                              statefulQueueConsumer, transaction.getReadPointer());
                            }
                          });
=======
      getQueueTable(ack.getKey()).ack(ack.getKey(), ack.getEntryPointers(), ack.getConsumer(), transaction);
>>>>>>> 3b7d4eec
    } catch (OperationException e) {
      // Ack failed, roll back transaction
      return new WriteTransactionResult(e.getStatus(), e.getMessage());
    } finally {
      end(REQ_TYPE_QUEUE_ACK_LATENCY, begin);
    }
    return new WriteTransactionResult(
        new QueueUndo.QueueUnack(ack.getKey(), ack.getEntryPointers(),
                                 ack.getConsumer(), ack.getNumGroups()));
  }

  @Override
  public DequeueResult execute(OperationContext context, final QueueDequeue dequeue) throws OperationException {
    initialize();
    incMetric(REQ_TYPE_QUEUE_DEQUEUE_NUM_OPS);
    long begin = begin();
    final TTQueueTable queueTable = getQueueTable(dequeue.getKey());

    DequeueResult result =
      queueStateProxy.call(dequeue.getKey(), dequeue.getConsumer(),
                                    new QueueStateProxy.QueueCallable<DequeueResult>() {
                                      @Override
                                      public DequeueResult call(StatefulQueueConsumer statefulQueueConsumer)
                                        throws OperationException {
                                        return queueTable.dequeue(dequeue.getKey(), statefulQueueConsumer,
                                                                  oracle.getReadPointer());
                                      }
                                    });
    end(REQ_TYPE_QUEUE_DEQUEUE_LATENCY, begin);
    return result;
  }

  @Override
  public long execute(OperationContext context, GetGroupID getGroupId) throws OperationException {
    initialize();
    incMetric(REQ_TYPE_GET_GROUP_ID_NUM_OPS);
    long begin = begin();
    TTQueueTable table = getQueueTable(getGroupId.getQueueName());
    long groupid = table.getGroupID(getGroupId.getQueueName());
    end(REQ_TYPE_GET_GROUP_ID_LATENCY, begin);
    return groupid;
  }

  @Override
  public OperationResult<QueueAdmin.QueueInfo> execute(OperationContext context, GetQueueInfo getQueueInfo)
                                                       throws OperationException
  {
    initialize();
    incMetric(REQ_TYPE_GET_QUEUE_INFO_NUM_OPS);
    long begin = begin();
    TTQueueTable table = getQueueTable(getQueueInfo.getQueueName());
    QueueInfo queueInfo = table.getQueueInfo(getQueueInfo.getQueueName());
    end(REQ_TYPE_GET_QUEUE_INFO_LATENCY, begin);
    return queueInfo == null ?
        new OperationResult<QueueInfo>(StatusCode.QUEUE_NOT_FOUND) :
        new OperationResult<QueueAdmin.QueueInfo>(queueInfo);
  }

  @Override
  public void execute(OperationContext context, Transaction transaction, final QueueAdmin.QueueConfigure configure)
    throws OperationException
  {
    initialize();
    incMetric(REQ_TYPE_QUEUE_CONFIGURE_NUM_OPS);
    long begin = begin();
    final TTQueueTable table = getQueueTable(configure.getQueueName());
    queueStateProxy.run(configure.getQueueName(), configure.getNewConsumer(),
                        new QueueStateProxy.QueueRunnable() {
                          @Override
                          public void run(StatefulQueueConsumer statefulQueueConsumer) throws OperationException {
                            table.configure(configure.getQueueName(), statefulQueueConsumer);
                          }
                        });
    end(REQ_TYPE_QUEUE_CONFIGURE_LATENCY, begin);
  }

  Transaction startTransaction() {
    incMetric(REQ_TYPE_START_TRANSACTION_NUM_OPS);
    return this.oracle.startTransaction();
  }

  void addToTransaction(Transaction transaction, List<Undo> undos)
      throws OmidTransactionException {
    this.oracle.addToTransaction(transaction, undos);
  }

  TransactionResult commitTransaction(Transaction transaction)
    throws OmidTransactionException {
    incMetric(REQ_TYPE_COMMIT_TRANSACTION_NUM_OPS);
    return this.oracle.commitTransaction(transaction);
  }

  TransactionResult abortTransaction(Transaction transaction)
    throws OmidTransactionException {
    incMetric(REQ_TYPE_COMMIT_TRANSACTION_NUM_OPS);
    return this.oracle.abortTransaction(transaction);
  }


  private void attemptUndo(OperationContext context,
                           Transaction transaction,
                           List<Undo> undos)
      throws OperationException {
    // Perform queue invalidates
    cmetric.meter(METRIC_PREFIX + "WriteOperationBatch_AbortedTransactions", 1);
    for (Undo undo : undos) {
      if (undo instanceof QueueUndo) {
        QueueUndo queueUndo = (QueueUndo)undo;
        queueUndo.execute(queueStateProxy, transaction, getQueueTable(queueUndo.queueName));
      }
      if (undo instanceof UndoWrite) {
        UndoWrite tableUndo = (UndoWrite)undo;
        OrderedVersionedColumnarTable table =
            this.findRandomTable(context, tableUndo.getTable());
        if (tableUndo instanceof UndoDelete) {
          table.undeleteAll(tableUndo.getKey(), tableUndo.getColumns(), transaction.getWriteVersion());
        } else {
          table.delete(tableUndo.getKey(), tableUndo.getColumns(), transaction.getWriteVersion());
        }
      }
    }
    // if any of the undos fails, we won't reach this point.
    // That is, the tx will remain in the oracle as invalid
    oracle.removeTransaction(transaction);
  }

  // Single Write Operations (Wrapped and called in a transaction batch)

  @SuppressWarnings("unused")
  private void unsupported(String msg) {
    throw new RuntimeException(msg);
  }

  @Override
  public void commit(OperationContext context, WriteOperation write) throws OperationException {
    commit(context, Collections.singletonList(write));
  }

  private TTQueueTable getQueueTable(byte[] queueName) {
    if (Bytes.startsWith(queueName, TTQueue.QUEUE_NAME_PREFIX))
      return this.queueTable;
    if (Bytes.startsWith(queueName, TTQueue.STREAM_NAME_PREFIX))
      return this.streamTable;
    // by default, use queue table
    return this.queueTable;
  }

  /**
   * A utility method that ensures this class is properly initialized before
   * it can be used. This currently entails creating real objects for all
   * our table handlers.
   */
  private synchronized void initialize() throws OperationException {

    if (this.randomTable == null) {
      this.metaTable = this.tableHandle.getTable(Bytes.toBytes("meta"));
      this.randomTable = this.tableHandle.getTable(Bytes.toBytes("random"));
      this.queueTable = this.tableHandle.getQueueTable(Bytes.toBytes("queues"));
      this.streamTable = this.tableHandle.getStreamTable(Bytes.toBytes("streams"));
      this.streamMetaTable = this.tableHandle.getTable(Bytes.toBytes("streamMeta"));
      this.namedTables = Maps.newConcurrentMap();
      this.metaStore = new SerializingMetaDataStore(this);
    }
  }

  /**
   * StreamMetaOracle maintains the streamMeta data for all the entries written to streams. It is implemented
   * as a write-through cache.
   * In the current implementation the meta data  the stream offsets and queue entry pointers for each streams.
   * This will not work for distributed Opex - and needs to move out to a service of its own
   */
  public static final class StreamMetaOracle {

    private final ConcurrentHashMap<byte[], Long> cache = new ConcurrentHashMap <byte[], Long>();
    //TODO: Make time-offsets configurable per stream
    private static long offsetWriteIntervalInSecs = 60*60;

    /**
     * Set the interval to write meta data offets for streams
     * @param durationInSeconds
     */
    public static void setOffsetWriteIntervalSeconds(long durationInSeconds){
        offsetWriteIntervalInSecs = durationInSeconds;
    }

    private void writeMeta(QueueEntryPointer pointer, OrderedVersionedColumnarTable streamTable)
                                                                               throws OperationException {
      byte [] streamName = pointer.getQueueName();
      Preconditions.checkNotNull(streamName);

      if (!Bytes.startsWith(streamName, TTQueue.STREAM_NAME_PREFIX)) {
        return;
      }

      long offsetToBeWritten  = System.currentTimeMillis()/1000;
      boolean writeMeta = false;

      if (cache.containsKey(streamName)) {
        Long existingOffset = cache.get(streamName);
        //Write offsets if it has been offsetWriteIntervalInSecs time since last time offset was written
        // or on regular offset boundaries.
        if( (offsetToBeWritten - existingOffset) >= offsetWriteIntervalInSecs ||
             (offsetToBeWritten % offsetWriteIntervalInSecs == 0 ) ){
          writeMeta =true;
        }
      } else {
         writeMeta = true;
         cache.put(streamName,offsetToBeWritten);
      }

      if(writeMeta){
        //Write Meta with tablename:offset as key and entrypointer as value
        byte [] rowKey = Stream.StreamMeta.makeStreamMetaRowKey(streamName, offsetToBeWritten);
        streamTable.put(rowKey, Stream.StreamMeta.getOffsetColumn(),
                        TransactionOracle.DIRTY_WRITE_VERSION, pointer.getBytes());
      }
    }
  }

} // end of OmitTransactionalOperationExecutor<|MERGE_RESOLUTION|>--- conflicted
+++ resolved
@@ -695,11 +695,7 @@
     // If the transaction did a queue ack, finalize it
     QueueFinalize finalize = txResult.getFinalize();
     if (finalize != null) {
-<<<<<<< HEAD
-      finalize.execute(queueStateProxy, getQueueTable(finalize.getQueueName()), transaction.getWriteVersion());
-=======
-      finalize.execute(getQueueTable(finalize.getQueueName()), transaction);
->>>>>>> 3b7d4eec
+      finalize.execute(queueStateProxy, getQueueTable(finalize.getQueueName()), transaction);
     }
 
     // emit metrics for the transaction and the queues/streams involved
@@ -917,13 +913,9 @@
     incMetric(REQ_TYPE_QUEUE_ENQUEUE_NUM_OPS);
     long begin = begin();
     EnqueueResult result = getQueueTable(enqueue.getKey()).enqueue(enqueue.getKey(), enqueue.getEntries(),
-<<<<<<< HEAD
-                                                                   transaction.getWriteVersion());
+                                                                   transaction);
 
     streamMetaOracle.writeMeta(result.getEntryPointer(), this.streamMetaTable);
-=======
-                                                                   transaction);
->>>>>>> 3b7d4eec
     end(REQ_TYPE_QUEUE_ENQUEUE_LATENCY, begin);
 
     return new WriteTransactionResult(
@@ -938,18 +930,14 @@
     incMetric(REQ_TYPE_QUEUE_ACK_NUM_OPS);
     long begin = begin();
     try {
-<<<<<<< HEAD
       queueStateProxy.run(ack.getKey(), ack.getConsumer(),
                           new QueueStateProxy.QueueRunnable() {
                             @Override
                             public void run(StatefulQueueConsumer statefulQueueConsumer) throws OperationException {
                               getQueueTable(ack.getKey()).ack(ack.getKey(), ack.getEntryPointers(),
-                                                              statefulQueueConsumer, transaction.getReadPointer());
+                                                              statefulQueueConsumer, transaction);
                             }
                           });
-=======
-      getQueueTable(ack.getKey()).ack(ack.getKey(), ack.getEntryPointers(), ack.getConsumer(), transaction);
->>>>>>> 3b7d4eec
     } catch (OperationException e) {
       // Ack failed, roll back transaction
       return new WriteTransactionResult(e.getStatus(), e.getMessage());
