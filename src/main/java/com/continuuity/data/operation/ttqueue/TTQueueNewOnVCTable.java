package com.continuuity.data.operation.ttqueue;

import com.continuuity.api.data.OperationException;
import com.continuuity.api.data.OperationResult;
import com.continuuity.common.conf.CConfiguration;
import com.continuuity.common.io.BinaryDecoder;
import com.continuuity.common.io.BinaryEncoder;
import com.continuuity.common.io.Decoder;
import com.continuuity.common.io.Encoder;
import com.continuuity.common.utils.Bytes;
import com.continuuity.data.operation.StatusCode;
import com.continuuity.data.operation.executor.ReadPointer;
import com.continuuity.data.operation.executor.omid.TransactionOracle;
import com.continuuity.data.operation.ttqueue.internal.EntryMeta;
import com.continuuity.data.operation.ttqueue.internal.GroupState;
import com.continuuity.data.table.VersionedColumnarTable;
import com.google.common.base.Objects;
import com.google.common.collect.ImmutableSortedSet;
import com.google.common.collect.Iterables;
import com.google.common.collect.Lists;
import com.google.common.collect.Maps;
import org.slf4j.Logger;
import org.slf4j.LoggerFactory;

import java.io.ByteArrayInputStream;
import java.io.ByteArrayOutputStream;
import java.io.IOException;
import java.util.ArrayList;
import java.util.Collections;
import java.util.Iterator;
import java.util.List;
import java.util.Map;
import java.util.PriorityQueue;
import java.util.Set;
import java.util.SortedSet;
import java.util.TreeSet;
import java.util.concurrent.atomic.AtomicLong;

/**
 *
 */
public class TTQueueNewOnVCTable implements TTQueue {

  private static final Logger LOG = LoggerFactory.getLogger(TTQueueNewOnVCTable.class);
  protected final VersionedColumnarTable table;
  private final byte [] queueName;
  final TransactionOracle oracle;

  public static final String TTQUEUE_BATCH_SIZE_DEFAULT = "ttqueue.batch.size.default";
  public static final String TTQUEUE_EVICT_INTERVAL_SECS = "ttqueue.evict.interval.secs";
  public static final String TTQUEUE_MAX_CRASH_DEQUEUE_TRIES = "ttqueue.max.crash.dequeue.tries";
  public static final String TTQUEUE_MAX_CONSUMER_COUNT = "ttqueue.max.consumer.count";

  // For testing
  AtomicLong dequeueReturns = new AtomicLong(0);

  // Row prefix names
  // Row prefix for column GLOBAL_ENTRYID_COUNTER
  static final byte [] GLOBAL_ENTRY_ID_PREFIX = {10, 'I'};  //row <queueName>10I
  // Row prefix for columns containing queue entry
  static final byte [] GLOBAL_DATA_PREFIX = {20, 'D'};   //row <queueName>20D
  // Row prefix for columns containing global eviction data for consumer groups
  static final byte [] GLOBAL_EVICT_META_ROW = {30, 'M'};   //row <queueName>30M
  // Row prefix for columns containing consumer specific information
  static final byte [] CONSUMER_META_PREFIX = {40, 'C'}; //row <queueName>40C
  // Row prefix for columns that don't affect the operation of queue, i.e. groupId generation
  static final byte [] GLOBAL_GENERIC_PREFIX = {50, 'G'}; //row <queueName>50G

  // Columns for row = GLOBAL_ENTRY_ID_PREFIX
  // GLOBAL_ENTRYID_COUNTER contains the counter to generate entryIds during enqueue operation. There is only one such counter for a queue.
  // GLOBAL_ENTRYID_COUNTER contains the highest valid entryId for the queue
  static final byte [] GLOBAL_ENTRYID_COUNTER = {10, 'I'};  //row <queueName>10I, column 10I

  // GROUP_READ_POINTER is a group counter used by consumers of a FifoDequeueStrategy group to claim queue entries.
  // GROUP_READ_POINTER contains the higest entryId claimed by consumers of a FifoDequeueStrategy group
  static final byte [] GROUP_READ_POINTER = {10, 'I'}; //row <queueName>10I<groupId>, column 10I

  // Columns for row = GLOBAL_DATA_PREFIX (Global data, shared by all consumer groups)
  // ENTRY_META contains the meta data for a queue entry, whether the entry is invalid or not.
  static final byte [] ENTRY_META = {10, 'M'}; //row  <queueName>20D<entryId>, column 10M
  // ENTRY_DATA contains the queue entry.
  static final byte [] ENTRY_DATA = {20, 'D'}; //row  <queueName>20D<entryId>, column 20D
  // ENTRY_HEADER contains the partitioning keys of a queue entry.
  static final byte [] ENTRY_HEADER = {30, 'H'};  //row  <queueName>20D<entryId>, column 30H

  // GLOBAL_LAST_EVICT_ENTRY contains the entryId of the max evicted entry of the queue.
  // if GLOBAL_LAST_EVICT_ENTRY is not invalid, GLOBAL_LAST_EVICT_ENTRY + 1 points to the first queue entry that can be dequeued.
  static final byte [] GLOBAL_LAST_EVICT_ENTRY = {10, 'L'};   //row  <queueName>30M<groupId>, column 10L

  // Columns for row = GLOBAL_EVICT_META_ROW (Global data, shared by all consumers)
  // GROUP_EVICT_ENTRY contains the entryId upto which the queue entries can be evicted for a group.
  // It means all consumers in the group have acked until GROUP_EVICT_ENTRY
  static final byte [] GROUP_EVICT_ENTRY = {20, 'E'};     //row  <queueName>30M<groupId>, column 20E

  // Columns for row = CONSUMER_META_PREFIX (consumer specific information)
  // DEQUEUE_ENTRY_SET contains a list of entries dequeued by a consumer, but not yet acked.
  static final byte [] DEQUEUE_ENTRY_SET = {10, 'A'};              //row <queueName>40C<groupId><consumerId>, column 10A
  // If CONSUMER_READ_POINTER is valid, CONSUMER_READ_POINTER contains the highest entryId that the consumer has read
  // (the consumer may not have completed processing the entry).
  // CONSUMER_READ_POINTER + 1 points to the next entry that the consumer can dequeue.
  static final byte [] CONSUMER_READ_POINTER = {20, 'R'};     //row <queueName>40C<groupId><consumerId>, column 20R
  // CLAIMED_ENTRY_BEGIN is used by a consumer of FifoDequeueStrategy to specify the start entryId of the batch of entries claimed by it.
  static final byte [] CLAIMED_ENTRY_LIST = {30, 'C'};       //row <queueName>40C<groupId><consumerId>, column 30C
  // LAST_EVICT_TIME_IN_SECS is the time when the last eviction was run by the consumer
  static final byte [] LAST_EVICT_TIME_IN_SECS = {40, 'T'};           //row <queueName>40C<groupId><consumerId>, column 40T
  // RECONFIG_PARTITIONER stores the partition information for prior configurations
  static final byte [] RECONFIG_PARTITIONER = {50, 'P'};     //row <queueName>40C<groupId><consumerId>, column 50P

  static final long INVALID_ENTRY_ID = -1;
  static final long FIRST_QUEUE_ENTRY_ID = 1;

  private final int DEFAULT_BATCH_SIZE;
  private final long EVICT_INTERVAL_IN_SECS;
  private final int MAX_CRASH_DEQUEUE_TRIES;
  private final int MAX_CONSUMER_COUNT;

  private static final byte[] ENTRY_META_INVALID = new EntryMeta(EntryMeta.EntryState.INVALID).getBytes();

  protected TTQueueNewOnVCTable(VersionedColumnarTable table, byte[] queueName, TransactionOracle oracle,
                                final CConfiguration conf) {
    this.table = table;
    this.queueName = queueName;
    this.oracle = oracle;

    final int defaultBatchSize = conf.getInt(TTQUEUE_BATCH_SIZE_DEFAULT, 100);
    this.DEFAULT_BATCH_SIZE = defaultBatchSize > 0 ? defaultBatchSize : 100;

    final long evictIntervalInSecs = conf.getLong(TTQUEUE_EVICT_INTERVAL_SECS, 60);
    // Removing check for evictIntervalInSecs >= 0, since having it less than 0 does not cause errors in queue
    // behaviour. -ve evictIntervalInSecs is needed for unit tests.
    this.EVICT_INTERVAL_IN_SECS = evictIntervalInSecs;

    final int maxCrashDequeueTries = conf.getInt(TTQUEUE_MAX_CRASH_DEQUEUE_TRIES, 15);
    this.MAX_CRASH_DEQUEUE_TRIES = maxCrashDequeueTries > 0 ? maxCrashDequeueTries : 15;

    final int maxConsumerCount = conf.getInt(TTQUEUE_MAX_CONSUMER_COUNT, 1000);
    this.MAX_CONSUMER_COUNT = maxConsumerCount > 0 ? maxConsumerCount : 1000;
  }

  private int getBatchSize(QueueConfig queueConfig) {
    if(queueConfig.getBatchSize() > 0) {
      return queueConfig.getBatchSize();
    }
    return DEFAULT_BATCH_SIZE;
  }

  @Override
  public EnqueueResult enqueue(QueueEntry[] entries, long cleanWriteVersion) throws OperationException {
    int n = entries.length;
    if (LOG.isTraceEnabled()) {
      LOG.trace(getLogMessage("Enqueueing " + n + " entries, writeVersion=" + cleanWriteVersion + ")"));
    }

    // Get our unique entry id
    long lastEntryId;
    try {
      // Make sure the increment below uses increment operation of the underlying implementation directly
      // so that it is atomic (Eg. HBase increment operation)
      lastEntryId = this.table.incrementAtomicDirtily(makeRowName(GLOBAL_ENTRY_ID_PREFIX), GLOBAL_ENTRYID_COUNTER, n);
    } catch (OperationException e) {
      throw new OperationException(StatusCode.INTERNAL_ERROR, getLogMessage(
        String.format("Increment of global entry id failed with status code %d : %s",
                      e.getStatus(), e.getMessage())) , e);
    }
    if (LOG.isTraceEnabled()) {
      LOG.trace(getLogMessage("New enqueue ends with entry id " + lastEntryId));
    }

    /*
    Insert each entry with version=<cleanWriteVersion> and
    row-key = <queueName>20D<entryId> , column/value 20D/<data>, 10M/EntryState.VALID, 30H<partitionKey>/<hashValue>
    */

    byte[][] rowKeys = new byte[n][];
    byte[][][] allColumnKeys = new byte[n][][];
    byte[][][] allColumnValues = new byte[n][][];
    QueueEntryPointer[] returnPointers = new QueueEntryPointer[n];

    long entryId = lastEntryId - n;
    for (int i = 0; i < n; i++) {
      ++entryId; // this puts the first one at lastId - n + 1, and the last one at lastId
      QueueEntry entry = entries[i];

      final int size = entry.getPartitioningMap().size() + 2;
      byte[][] colKeys = new byte[size][];
      byte[][] colValues = new byte[size][];

      int colKeyIndex = 0;
      int colValueIndex = 0;
      colKeys[colKeyIndex++] = ENTRY_DATA;
      colKeys[colKeyIndex++] = ENTRY_META;
      colValues[colValueIndex++] = entry.getData();
      colValues[colValueIndex++] = new EntryMeta(EntryMeta.EntryState.VALID).getBytes();
      for(Map.Entry<String, Integer> e : entry.getPartitioningMap().entrySet()) {
        colKeys[colKeyIndex++] = makeColumnName(ENTRY_HEADER, e.getKey());
        colValues[colValueIndex++] = Bytes.toBytes(e.getValue());
      }

      rowKeys[i] = makeRowKey(GLOBAL_DATA_PREFIX, entryId);
      allColumnKeys[i] = colKeys;
      allColumnValues[i] = colValues;
      returnPointers[i] = new QueueEntryPointer(this.queueName, entryId);
    }
    // write all rows at once
    this.table.put(rowKeys, allColumnKeys, cleanWriteVersion, allColumnValues);

    // Return success with pointer to entry
    return new EnqueueResult(EnqueueResult.EnqueueStatus.SUCCESS, returnPointers);
  }

  @Override
  public EnqueueResult enqueue(QueueEntry entry, long cleanWriteVersion) throws OperationException {
    return enqueue(new QueueEntry[] { entry }, cleanWriteVersion);
  }

  @Override
  public void invalidate(QueueEntryPointer [] entryPointers, long cleanWriteVersion) throws OperationException {
    int n = entryPointers.length;
    if (n == 0) {
      return;
    }
    if(LOG.isTraceEnabled()) {
      LOG.trace(getLogMessage(String.format(
        "Invalidating %d entries starting at  %d", n, entryPointers[0].getEntryId())));
    }
    byte[][] rowNames = new byte[n][];
    byte[][] columns = new byte[n][];
    byte[][] values = new byte[n][];

    // Change meta data to INVALID for each entry id
    for (int i = 0; i < n; i++) {
      rowNames[i] = makeRowKey(GLOBAL_DATA_PREFIX, entryPointers[i].getEntryId());
      columns[i] = ENTRY_META;
      values[i] = ENTRY_META_INVALID;
    }

    // TODO: check if it okay to use cleanWriteVersion during invalidate,
    // TODO: what happens to values written using transaction pointer when transaction gets rolled back
    this.table.put(rowNames, columns, cleanWriteVersion, values);
    // No need to delete data/headers since they will be cleaned up during eviction later
    if (LOG.isTraceEnabled()) {
      LOG.trace(getLogMessage("Invalidated " + n + " entry pointers"));
    }
  }

  @Override
  public DequeueResult dequeue(QueueConsumer consumer, ReadPointer readPointer) throws OperationException {
    final QueueConfig config = consumer.getQueueConfig();
    if (LOG.isTraceEnabled()) {
      LOG.trace(getLogMessage("Attempting dequeue [curNumDequeues=" + this.dequeueReturns.get() +
                  "] (" + consumer + ", " + config + ", " + readPointer + ")"));
    }

    // Determine what dequeue strategy to use based on the partitioner
    final DequeueStrategy dequeueStrategy = getDequeueStrategy(config.getPartitionerType().getPartitioner());
    final QueueStateImpl queueState = getQueueState(consumer, readPointer);

    // If single entry mode return the previously dequeued entry that was not acked, otherwise dequeue the next entry
    if(config.isSingleEntry()) {
      final DequeuedEntrySet dequeueEntrySet = queueState.getDequeueEntrySet();
      if (!dequeueEntrySet.isEmpty()) {

        final TransientWorkingSet transientWorkingSet = queueState.getTransientWorkingSet();
        final Map<Long, byte[]> cachedEntries = queueState.getTransientWorkingSet().getCachedEntries();

        // how many should we return? The dequeueEntrySet may contain more than the requested batch size (this happens
        // if a consumer crashes and is reconfigured to a smaller batch size when restarted).
        int numToReturn = config.returnsBatch() ? getBatchSize(config) : 1;
        List<QueueEntry> entries = Lists.newArrayListWithCapacity(numToReturn);
        List<QueueEntryPointer> pointers = Lists.newArrayListWithCapacity(numToReturn);

        for (DequeueEntry returnEntry : dequeueEntrySet.getEntryList()) {
          if (entries.size() >= numToReturn) {
            break;
          }
          long returnEntryId = returnEntry.getEntryId();
          if(transientWorkingSet.hasNext() && transientWorkingSet.peekNext().getEntryId() == returnEntryId) {
            // Crash recovery case.
            // The cached entry list would not have been incremented for the first time in single entry mode
            transientWorkingSet.next();
          }
          byte[] entryBytes = cachedEntries.get(returnEntryId);
          if(entryBytes == null) {
            throw new OperationException(StatusCode.INTERNAL_ERROR, getLogMessage(String.format(
              "Cannot fetch dequeue entry id %d from cached entries", returnEntryId)));
          }
          entries.add(new QueueEntry(entryBytes));
          pointers.add(new QueueEntryPointer(this.queueName, returnEntryId, returnEntry.getTries()));
        }

        // if we found any entries in the dequeued set, return them again (that is the contract of singleEntry)
        if (entries.size() > 0) {
          dequeueStrategy.saveDequeueState(consumer, config, queueState, readPointer);
          return new DequeueResult(DequeueResult.DequeueStatus.SUCCESS,
                                   pointers.toArray(new QueueEntryPointer[pointers.size()]),
                                   entries.toArray(new QueueEntry[entries.size()]));
        }
      }
    }

    // If no more cached entries, read entries from storage
    if(!queueState.getTransientWorkingSet().hasNext()) {
      // TODO: return a list of DequeueEntry instead of list of Long
      List<Long> entryIds = dequeueStrategy.fetchNextEntries(consumer, config, queueState, readPointer);
      readEntries(consumer, config, queueState, readPointer, entryIds);
    }

    // If still no queue entries available to dequue, return queue empty
    if(!queueState.getTransientWorkingSet().hasNext()) {
      if (LOG.isTraceEnabled()) {
        LOG.trace(getLogMessage("End of queue reached using " + "read pointer " + readPointer));
      }
      dequeueStrategy.saveDequeueState(consumer, config, queueState, readPointer);
      return new DequeueResult(DequeueResult.DequeueStatus.EMPTY);
    }

    if (!config.returnsBatch()) {
      // if returnBatch == false, return only the first transient one
      DequeueEntry dequeueEntry = queueState.getTransientWorkingSet().next();
      queueState.getDequeueEntrySet().add(dequeueEntry);
      QueueEntry entry = new QueueEntry(queueState.getTransientWorkingSet()
                                          .getCachedEntries().get(dequeueEntry.getEntryId()));
      dequeueStrategy.saveDequeueState(consumer, config, queueState, readPointer);
      this.dequeueReturns.incrementAndGet();
      return new DequeueResult(DequeueResult.DequeueStatus.SUCCESS,
                               new QueueEntryPointer(this.queueName, dequeueEntry.getEntryId(), dequeueEntry.getTries()), entry);

    } else {
      // if returnBatch == true, return all remaining transient entries up to the requested batch size
      final int batchSize = getBatchSize(config);
      List<QueueEntryPointer> pointers = Lists.newArrayListWithCapacity(batchSize);
      List<QueueEntry> entries = Lists.newArrayListWithCapacity(batchSize);
      while (queueState.getTransientWorkingSet().hasNext() && entries.size() < batchSize) {
        DequeueEntry dequeueEntry = queueState.getTransientWorkingSet().next();
        queueState.getDequeueEntrySet().add(dequeueEntry);
        entries.add(new QueueEntry(queueState.getTransientWorkingSet()
                                     .getCachedEntries().get(dequeueEntry.getEntryId())));
        pointers.add(new QueueEntryPointer(this.queueName, dequeueEntry.getEntryId(), dequeueEntry.getTries()));
      }
      dequeueStrategy.saveDequeueState(consumer, config, queueState, readPointer);
      this.dequeueReturns.incrementAndGet();
      return new DequeueResult(DequeueResult.DequeueStatus.SUCCESS,
                               pointers.toArray(new QueueEntryPointer[pointers.size()]),
                               entries.toArray(new QueueEntry[entries.size()]));
    }
  }

  private DequeueStrategy getDequeueStrategy(QueuePartitioner queuePartitioner) throws OperationException {
    DequeueStrategy dequeueStrategy;
    if(queuePartitioner instanceof QueuePartitioner.HashPartitioner) {
      dequeueStrategy = new HashDequeueStrategy();
    } else if(queuePartitioner instanceof QueuePartitioner.RoundRobinPartitioner) {
      dequeueStrategy = new RoundRobinDequeueStrategy();
    } else if(queuePartitioner instanceof QueuePartitioner.FifoPartitioner) {
      dequeueStrategy = new FifoDequeueStrategy();
    } else {
      throw new OperationException(StatusCode.INTERNAL_ERROR,
         getLogMessage(String.format("Cannot figure out the dequeue strategy to use for partitioner %s",
                                     queuePartitioner.getClass())));
    }
    return dequeueStrategy;
  }

  private void readEntries(QueueConsumer consumer, QueueConfig config, QueueStateImpl queueState,
                           ReadPointer readPointer, List<Long> entryIds) throws OperationException{
    if(LOG.isTraceEnabled()) {
      LOG.trace(getLogMessage(String.format("Reading entries from storage - %s", entryIds)));
    }

    // Copy over the entries that are dequeued, but not yet acked
    Map<Long, byte[]> currentCachedEntries = queueState.getTransientWorkingSet().getCachedEntries();
    Map<Long, byte[]> newCachedEntries = Maps.newHashMap();
    for(long entryId : queueState.getDequeueEntrySet().getEntryIds()) {
      byte[] entry = currentCachedEntries.get(entryId);
      if(entry != null) {
        newCachedEntries.put(entryId, entry);
      }
    }

    List<Long> readEntryIds = Lists.newArrayListWithCapacity(entryIds.size());

    try {
      if(entryIds.isEmpty()) {
        return;
      }

      final byte[][] entryRowKeys = new byte[entryIds.size()][];
      for(int i = 0; i < entryIds.size(); ++i) {
        entryRowKeys[i] = makeRowKey(GLOBAL_DATA_PREFIX, entryIds.get(i));
      }

      final byte[][] entryColKeys = new byte[][]{ ENTRY_META, ENTRY_DATA };
      OperationResult<Map<byte[], Map<byte[], byte[]>>> entriesResult =
                                                    this.table.getAllColumns(entryRowKeys, entryColKeys, readPointer);
      if(entriesResult.isEmpty()) {
      } else {
        for(int i = 0; i < entryIds.size(); ++i) {
          Map<byte[], byte[]> entryMap = entriesResult.getValue().get(entryRowKeys[i]);
          if(entryMap == null) {
            if (LOG.isTraceEnabled()) {
              LOG.trace(getLogMessage(
                String.format("Not able to read entry with entryId %d. Returning empty cached list.",
                              entryIds.get(i))));
            }
            return;
          }
          byte[] entryMetaBytes = entryMap.get(ENTRY_META);
          if(entryMetaBytes == null) {
            if (LOG.isTraceEnabled()) {
              LOG.trace(getLogMessage(
                String.format("Not able to decode entry with entryId %d. Returning empty cached list.",
                              entryIds.get(i))));
            }
            return;
          }
          EntryMeta entryMeta = EntryMeta.fromBytes(entryMetaBytes);
          if (LOG.isTraceEnabled()) {
            LOG.trace(getLogMessage("entryId:" + entryIds.get(i) + ". entryMeta : " + entryMeta.toString()));
          }

          // Check if entry has been invalidated or evicted
          if (entryMeta.isInvalid() || entryMeta.isEvicted()) {
            if (LOG.isTraceEnabled()) {
              LOG.trace(getLogMessage("Found invalidated or evicted entry at " + entryIds.get(i) +
                          " (" + entryMeta.toString() + ")"));
            }
          } else {
            // Entry is visible and valid!
            assert(entryMeta.isValid());
            long entryId = entryIds.get(i);
            byte [] entryData = entryMap.get(ENTRY_DATA);
            newCachedEntries.put(entryId, entryData);
            readEntryIds.add(entryId);
          }
        }
      }
    } finally {
      // Update queue state
      queueState.setTransientWorkingSet(new TransientWorkingSet(readEntryIds, newCachedEntries));
    }
  }

  @Override
  public void ack(QueueEntryPointer entryPointer, QueueConsumer consumer, ReadPointer readPointer)
    throws OperationException {
    ack(new QueueEntryPointer[] { entryPointer }, consumer, readPointer);
  }

  @Override
  public void ack(QueueEntryPointer [] entryPointers, QueueConsumer consumer, ReadPointer readPointer)
    throws OperationException {
    QueuePartitioner partitioner = consumer.getQueueConfig().getPartitionerType().getPartitioner();
    final DequeueStrategy dequeueStrategy = getDequeueStrategy(partitioner);

    // Get queue state
    QueueStateImpl queueState = getQueueState(consumer, readPointer);

    for (QueueEntryPointer entryPointer : entryPointers) {
      // Only an entry that has been dequeued by this consumer can be acked
      if(!queueState.getDequeueEntrySet().contains(entryPointer.getEntryId())) {
        throw new OperationException(
          StatusCode.ILLEGAL_ACK,
          getLogMessage(String.format("Entry %d is not dequeued by this consumer. Current active entries are %s",
                                      entryPointer.getEntryId(), queueState.getDequeueEntrySet())));
      }
      // Set ack state
      // TODO: what happens when you ack and crash?
      queueState.getDequeueEntrySet().remove(entryPointer.getEntryId());
    }
    // Write ack state
    dequeueStrategy.saveDequeueState(consumer, consumer.getQueueConfig(), queueState, readPointer);
  }

  @Override
  public void unack(QueueEntryPointer [] entryPointers, QueueConsumer consumer, ReadPointer readPointer)
    throws OperationException {
    // TODO: add tests for unack
    QueuePartitioner partitioner = consumer.getQueueConfig().getPartitionerType().getPartitioner();
    final DequeueStrategy dequeueStrategy = getDequeueStrategy(partitioner);

    // Get queue state
    QueueStateImpl queueState = getQueueState(consumer, readPointer);

    // Set unack state
    // TODO: 1. Check if entry was really acked
    // TODO: 2. If this is the first call after a consumer crashes, then this entry will not be present in the
    // TODO: 2. queue cache.
    for (QueueEntryPointer entryPointer : entryPointers) {
      queueState.getDequeueEntrySet().add(new DequeueEntry(entryPointer.getEntryId(), entryPointer.getTries()));
    }

    // Write unack state
    dequeueStrategy.saveDequeueState(consumer, consumer.getQueueConfig(), queueState, readPointer);
  }

  @Override
  public int configure(QueueConsumer newConsumer) throws OperationException {
    // Delete state information of consumer, since it will be no longer valid after the configuration is done.
    newConsumer.setQueueState(null);

    // Simple leader election
    if(newConsumer.getInstanceId() != 0) {
      if(LOG.isTraceEnabled()) {
        LOG.trace("Only consumer with instanceID 0 can run configure. Current consumer's instance id = %d",
                  newConsumer.getInstanceId());
      }
      return -1;
    }

    final ReadPointer readPointer = TransactionOracle.DIRTY_READ_POINTER;
    final QueueConfig config = newConsumer.getQueueConfig();
    final int newConsumerCount = newConsumer.getGroupSize();
    final long groupId = newConsumer.getGroupId();

    if(LOG.isDebugEnabled()) {
      LOG.trace(getLogMessage(String.format(
        "Running configure with consumer=%s, readPointer= %s", newConsumer, readPointer)));
    }

    if(newConsumerCount < 1) {
      throw new OperationException(StatusCode.ILLEGAL_GROUP_CONFIG_CHANGE,
                        getLogMessage(String.format("New consumer count (%d) should atleast be 1", newConsumerCount)));
    }

    // Determine what dequeue strategy to use based on the partitioner
    final DequeueStrategy dequeueStrategy = getDequeueStrategy(config.getPartitionerType().getPartitioner());

    // Read queue state for all consumers of the group to find the number of previous consumers
    int oldConsumerCount = 0;
    List<QueueConsumer> consumers = Lists.newArrayList();
    List<QueueStateImpl> queueStates = Lists.newArrayList();
    for(int i = 0; i < MAX_CONSUMER_COUNT; ++i) {
      // Note: the consumers created here do not contain QueueConsumer.partitioningKey or QueueConsumer.groupSize
      StatefulQueueConsumer consumer = new StatefulQueueConsumer(i, groupId, MAX_CONSUMER_COUNT, config);
      QueueStateImpl queueState = null;
      try {
        // TODO: read queue state in one call
        queueState = dequeueStrategy.readQueueState(consumer, config, readPointer);
      } catch(OperationException e) {
        if(e.getStatus() != StatusCode.NOT_CONFIGURED) {
          throw e;
        }
      }
      if(queueState == null) {
        break;
      }
<<<<<<< HEAD

      ++oldConsumerCount;
      // Verify there are no inflight entries
      if(!queueState.getDequeueEntrySet().isEmpty()) {
        throw new OperationException(StatusCode.ILLEGAL_GROUP_CONFIG_CHANGE,
                     getLogMessage(String.format("Consumer %d still has inflight entries", consumer.getInstanceId())));
      }
=======
      ++currentConsumerCount;
>>>>>>> 6e6d6707
      consumer.setQueueState(queueState);
      consumers.add(consumer);
      queueStates.add(queueState);
    }

    // Nothing to do if newConsumerCount == oldConsumerCount
    if(oldConsumerCount == newConsumerCount) {
      if(LOG.isTraceEnabled()) {
        LOG.trace(getLogMessage(String.format(
          "Nothing to configure since oldConsumerCount is equal to newConsumerCount (%d)", oldConsumerCount)));
      }
      return oldConsumerCount;
    }

<<<<<<< HEAD
    dequeueStrategy.configure(consumers, queueStates, config, groupId, oldConsumerCount, newConsumerCount, readPointer);

    // Delete eviction information for all groups
    // We get the list of groups to evict from the group eviction information. Whenever there is a configuration change
    // we'll need to delete the eviction information for all groups so that we always maintain eviction information for
    // active groups only
    EvictionState evictionState = new EvictionState(table);
    evictionState.deleteGroupEvictionState(readPointer, TransactionOracle.DIRTY_WRITE_VERSION);

    return oldConsumerCount;
=======
    // Verify there are no inflight entries
    for (int i = 0; i < currentConsumerCount; ++i) {
      QueueStateImpl queueState = queueStates.get(i);
      if(!queueState.getDequeueEntrySet().isEmpty()) {
        throw new OperationException(StatusCode.ILLEGAL_GROUP_CONFIG_CHANGE,
                                     getLogMessage(String.format("Consumer %d still has inflight entries", i)));
      }
    }

    dequeueStrategy.configure(consumers, queueStates, config, groupId, currentConsumerCount, newConsumerCount, readPointer);
    return currentConsumerCount;
>>>>>>> 6e6d6707
  }

  @Override
  public void finalize(QueueEntryPointer [] entryPointers, QueueConsumer consumer, int totalNumGroups, long writePoint)
    throws OperationException {
    // for batch finalize, we don't know whether there are gaps in the sequence of entries getting finalized. So we
    // ignore the current finalize entry set and evict independent of that.
    finalize(entryPointers[entryPointers.length - 1], consumer, totalNumGroups, writePoint);
  }

  @Override
  public void finalize(QueueEntryPointer entryPointer, QueueConsumer consumer, int totalNumGroups, long writePoint)
    throws OperationException {

    // Figure out queue entries that can be evicted, and evict them.
    // We are assuming here that for a given consumer all entries up to
    // min(min(DEQUEUE_ENTRY_SET)-1, CONSUMER_READ_POINTER-1) can be evicted.
    // The min of such evict entry is determined across all consumers across all groups,
    // and entries till the min evict entry are removed.

    // One consumer per consumer group will do the determination of min group evict entry for each group.
    // Finally, one consumer across all groups will get the least of min group evict entries for all groups
    // and does the eviction.

    // NOTE: Using min(min(DEQUEUE_ENTRY_SET)-1, CONSUMER_READ_POINTER-1) to determine evict entry removes the need of
    // storing/reading the finalized entry for each consumer.
    // However in this approach the last entry of each consumer may not get evicted.
    // This limitation should be okay since the number of such entries will be small
    // (less than or equal to the number of consumers).

    // A simple leader election for selecting consumer to run eviction for group
    // Only consumers with id 0 (one per group)
    if(consumer.getInstanceId() != 0) {
      return;
    }

    if(totalNumGroups <= 0) {
      if(LOG.isTraceEnabled()) {
        LOG.trace(getLogMessage(String.format("totalNumGroups=%d, nothing to be evicted", totalNumGroups)));
      }
      return;
    }

    // TODO: can finalize throw exceptions?

    ReadPointer readPointer = TransactionOracle.DIRTY_READ_POINTER;

    // Run eviction only if EVICT_INTERVAL_IN_SECS secs have passed since the last eviction run
    final long evictStartTimeInSecs = System.currentTimeMillis() / 1000;
    QueueStateImpl queueState = getQueueState(consumer, readPointer);
    if(evictStartTimeInSecs - queueState.getLastEvictTimeInSecs() < EVICT_INTERVAL_IN_SECS) {
      return;
    }

    // Record things that need to be written to storage
    List<byte[]> writeKeys = new ArrayList<byte[]>();
    List<byte[]> writeCols = new ArrayList<byte[]>();
    List<byte[]> writeValues = new ArrayList<byte[]>();

    // Save evictStartTimeInSecs as LAST_EVICT_TIME_IN_SECS
    writeKeys.add(makeRowKey(CONSUMER_META_PREFIX, consumer.getGroupId(), consumer.getInstanceId()));
    writeCols.add(LAST_EVICT_TIME_IN_SECS);
    writeValues.add(Bytes.toBytes(evictStartTimeInSecs));
    queueState.setLastEvictTimeInSecs(evictStartTimeInSecs);

    if(LOG.isTraceEnabled()) {
      LOG.trace(getLogMessage(String.format("Running eviction for group %d", consumer.getGroupId())));
    }

    // Find the min entry that can be evicted for the consumer's group
    final long minGroupEvictEntry = getMinGroupEvictEntry(consumer, entryPointer.getEntryId(), readPointer);
    // Save the minGroupEvictEntry for the consumer's group
    if(minGroupEvictEntry != INVALID_ENTRY_ID) {
      writeKeys.add(GLOBAL_EVICT_META_ROW);
      writeCols.add(makeColumnName(GROUP_EVICT_ENTRY, consumer.getGroupId()));
      writeValues.add(Bytes.toBytes(minGroupEvictEntry));
    }

    if(LOG.isTraceEnabled()) {
      LOG.trace(getLogMessage(String.format(
        "minGroupEvictEntry=%d, groupId=%d", minGroupEvictEntry, consumer.getGroupId())));
    }

    // Only one consumer per queue will run the below eviction algorithm for the queue,
    // all others will save minGroupEvictEntry and return
    // If runEviction returns INVALID_ENTRY_ID, then this consumer did not run eviction
    final long currentMaxEvictedEntry = runEviction(consumer, minGroupEvictEntry, totalNumGroups, readPointer);
    // Save the max of the entries that were evicted now
    if(currentMaxEvictedEntry != INVALID_ENTRY_ID) {
      writeKeys.add(GLOBAL_LAST_EVICT_ENTRY);
      writeCols.add(GLOBAL_LAST_EVICT_ENTRY);
      writeValues.add(Bytes.toBytes(currentMaxEvictedEntry));
    }

    // Save the state
    byte[][] keyArray = new byte[writeKeys.size()][];
    byte[][] colArray = new byte[writeCols.size()][];
    byte[][] valArray = new byte[writeValues.size()][];

    // TODO: move all queue state manipulation into a single class
    table.put(writeKeys.toArray(keyArray), writeCols.toArray(colArray),
              TransactionOracle.DIRTY_WRITE_VERSION, writeValues.toArray(valArray));
  }

  private long getMinGroupEvictEntry(QueueConsumer consumer, long currentConsumerFinalizeEntry,
                                     ReadPointer readPointer) throws OperationException {
    // Find out the min entry that can be evicted across all consumers in the consumer's group

    // Read CONSUMER_READ_POINTER and DEQUEUE_ENTRY_SET for all consumers in the group to determine evict entry
    final byte[][] rowKeys = new byte[consumer.getGroupSize()][];
    for(int consumerId = 0; consumerId < consumer.getGroupSize(); ++consumerId) {
      rowKeys[consumerId] = makeRowKey(CONSUMER_META_PREFIX, consumer.getGroupId(), consumerId);
    }
    // TODO: move all queue state manipulation methods into single class
    OperationResult<Map<byte[], Map<byte[], byte[]>>> operationResult =
      table.getAllColumns(rowKeys,
                          new byte[][]{CONSUMER_READ_POINTER, DEQUEUE_ENTRY_SET}, TransactionOracle.DIRTY_READ_POINTER);
    if(operationResult.isEmpty()) {
      if(LOG.isTraceEnabled()) {
        LOG.trace(getLogMessage(String.format(
          "Not able to fetch state of group %d for eviction", consumer.getGroupId())));
      }
      return INVALID_ENTRY_ID;
    }

    long minGroupEvictEntry = Long.MAX_VALUE;
    for(int consumerId = 0; consumerId < consumer.getGroupSize(); ++consumerId) {
      // As far as consumer consumerId is concerned, all queue entries before
      // min(min(DEQUEUE_ENTRY_SET), CONSUMER_READ_POINTER) can be evicted
      // The least of such entry is the minGroupEvictEntry to which all queue entries can be evicted for the group
      long evictEntry = getEvictEntryForConsumer(operationResult, consumerId, consumer, currentConsumerFinalizeEntry);
      if(evictEntry == INVALID_ENTRY_ID) {
        minGroupEvictEntry = INVALID_ENTRY_ID;
        break;
      }
      // Save the min entry
      if(minGroupEvictEntry > evictEntry) {
        minGroupEvictEntry = evictEntry;
      }
    }
    return minGroupEvictEntry == Long.MAX_VALUE ? INVALID_ENTRY_ID : minGroupEvictEntry;
  }

  private long getEvictEntryForConsumer(OperationResult<Map<byte[], Map<byte[], byte[]>>> operationResult,
               int consumerId, QueueConsumer consumer, long currentConsumerFinalizeEntry) throws OperationException {
    // evictEntry determination logic:
    // evictEntry = (min(DEQUEUE_ENTRY_SET) != INVALID_ENTRY ? min(DEQUEUE_ENTRY_SET) - 1 : consumerReadPointer - 1)

    // Read the min(DEQUEUE_ENTRY_SET) and CONSUMER_READ_POINTER for the consumer consumerId
    Map<byte[], byte[]> readPointerMap = operationResult.getValue().get(
                                              makeRowKey(CONSUMER_META_PREFIX, consumer.getGroupId(), consumerId));
    if(readPointerMap == null) {
      if(LOG.isTraceEnabled()) {
        LOG.trace(getLogMessage(String.format("Not able to fetch readPointer/activeEntry for consumerId %d, groupId %d",
                                              consumerId, consumer.getGroupId())));
      }
      return INVALID_ENTRY_ID;
    }
    final byte[] dequeueEntrySetBytes = readPointerMap.get(DEQUEUE_ENTRY_SET);
    if(dequeueEntrySetBytes == null) {
      if(LOG.isTraceEnabled()) {
        LOG.trace(getLogMessage(String.format(
          "Not able to decode dequeue entry set for consumerId %d, groupId %d", consumerId, consumer.getGroupId())));
      }
      return INVALID_ENTRY_ID;
    }
    long evictEntry;
    DequeuedEntrySet dequeueEntrySet;
    try {
       dequeueEntrySet = DequeuedEntrySet.decode(new BinaryDecoder(new ByteArrayInputStream(dequeueEntrySetBytes)));
    } catch (IOException e) {
      throw new OperationException(StatusCode.INTERNAL_ERROR, getLogMessage(
        String.format("Exception while deserializing dequeue entry list during finalize for consumerId %d, groupId %d",
                      consumerId, consumer.getGroupId())), e);
    }
    if(!dequeueEntrySet.isEmpty()) {
      evictEntry = dequeueEntrySet.min().getEntryId() - 1;
    } else {
      // For consumer running the eviction, currentConsumerFinalizeEntry is a better evict entry
      // than CONSUMER_READ_POINTER - 1, since currentConsumerFinalizeEntry > CONSUMER_READ_POINTER - 1
      if(consumerId == consumer.getInstanceId()) {
        evictEntry = currentConsumerFinalizeEntry;
      } else {
        byte[] consumerReadPointerBytes = readPointerMap.get(CONSUMER_READ_POINTER);
        if(consumerReadPointerBytes == null) {
          if(LOG.isTraceEnabled()) {
            LOG.trace(getLogMessage(String.format(
              "Not able to decode readPointer for consumerId %d, groupId %d", consumerId, consumer.getGroupId())));
          }
          return INVALID_ENTRY_ID;
        }
        evictEntry = Bytes.toLong(consumerReadPointerBytes) - 1;
      }
    }
    return evictEntry;
  }

  static class EvictionState {
    private long globalLastEvictEntry = FIRST_QUEUE_ENTRY_ID - 1;
    private Map<Long, Long> groupEvictEntries = Maps.newHashMap();

    private final VersionedColumnarTable table;

    public EvictionState(VersionedColumnarTable table) {
      this.table = table;
    }

    public void readEvictionState(ReadPointer readPointer) throws OperationException {
      // Read GLOBAL_LAST_EVICT_ENTRY
      OperationResult<byte[]> lastEvictEntryBytes = table.get(GLOBAL_LAST_EVICT_ENTRY, GLOBAL_LAST_EVICT_ENTRY,
                                                              readPointer);
      if(!lastEvictEntryBytes.isEmpty() && lastEvictEntryBytes.getValue() != null) {
        globalLastEvictEntry = Bytes.toLong(lastEvictEntryBytes.getValue());
      }

      readGroupEvictInformationInternal(readPointer);
    }

    public void deleteGroupEvictionState(ReadPointer readPointer, long writeVersion) throws OperationException {
      if(groupEvictEntries.isEmpty()) {
        readGroupEvictInformationInternal(readPointer);
      }

      // If still no entries, noting to do
      if(groupEvictEntries.isEmpty()) {
        return;
      }

      // TODO: need to fix writing byte[0] to delete entries
      // Write byte[0] to delete entries
      byte[][] columnKeys = new byte[groupEvictEntries.size()][];
      byte[][] values = new byte[groupEvictEntries.size()][];
      int i = 0;
      for(Map.Entry<Long, Long> entry : groupEvictEntries.entrySet()) {
        columnKeys[i] = makeColumnName(GROUP_EVICT_ENTRY, entry.getKey());
        values[i] = Bytes.EMPTY_BYTE_ARRAY;
        ++i;
      }
      table.put(GLOBAL_EVICT_META_ROW, columnKeys, writeVersion, values);
    }

    public long getGlobalLastEvictEntry() {
      return globalLastEvictEntry;
    }

    public Set<Long> getGroupIds() {
      return groupEvictEntries.keySet();
    }

    public Long getGroupEvictEntry(long groupId) {
      return groupEvictEntries.get(groupId);
    }

    private void readGroupEvictInformationInternal(ReadPointer readPointer) throws OperationException {
      // Read evict information for all groups
      OperationResult<Map<byte[], byte[]>> groupEvictBytes = table.get(GLOBAL_EVICT_META_ROW, readPointer);
      if(!groupEvictBytes.isEmpty()) {
        for(Map.Entry<byte[], byte[]> entry : groupEvictBytes.getValue().entrySet()) {
          if(entry.getKey().length > 0 && entry.getValue().length > 0) {
            Long groupId = removePrefixFromLongId(entry.getKey(), GROUP_EVICT_ENTRY);
            if(groupId != null) {
              long groupEvictEntry = Bytes.toLong(entry.getValue());
              groupEvictEntries.put(groupId, groupEvictEntry);
            }
          }
        }
      }
    }
  }

  private long runEviction(QueueConsumer consumer, long currentGroupMinEvictEntry,
                           int totalNumGroups, ReadPointer readPointer) throws OperationException {
    // Read eviction state from table
    // TODO: move all queue state reads to a single class
    EvictionState evictionState = new EvictionState(table);
    evictionState.readEvictionState(readPointer);

    final long lastEvictedEntry = evictionState.getGlobalLastEvictEntry();

    // Continue eviction only if eviction information for all totalNumGroups groups can be read
    final int numGroupsRead = evictionState.getGroupIds().size();
    if(numGroupsRead < totalNumGroups) {
      if(LOG.isDebugEnabled()) {
        LOG.trace(getLogMessage(
          String.format("Cannot get eviction information for all %d groups, got only for %d groups. Aborting eviction.",
                        totalNumGroups, numGroupsRead)));
      }
      return INVALID_ENTRY_ID;
    } else if(numGroupsRead > totalNumGroups) {
      LOG.warn(getLogMessage(
        String.format("Getting eviction information for more groups (%d) than required (%d). %s",
                      numGroupsRead,
                      totalNumGroups,
                      "Looks like eviction state is corrupted. Aborting eviction.")));
      return INVALID_ENTRY_ID;
    }

    // Only one consumer across all groups can run eviction
    // Simple leader election: consumer with lowest groupId will run eviction.
    List<Long> groupIds = Lists.newArrayList(evictionState.getGroupIds());
    Collections.sort(groupIds);
    if(groupIds.get(0) != consumer.getGroupId()) {
      if(LOG.isTraceEnabled()) {
        LOG.trace(getLogMessage(String.format("Min groupId=%d, current consumer groupId=%d. Aborting eviction",
                                              groupIds.get(0), consumer.getGroupId())));
      }
      return INVALID_ENTRY_ID;
    }

    if(LOG.isTraceEnabled()) {
      LOG.trace(getLogMessage("Running global eviction..."));
    }

    // Determine the max entry that can be evicted across all groups
    long maxEntryToEvict = Long.MAX_VALUE;
    for(long groupId : groupIds) {
      long entry;
      if(groupId == consumer.getGroupId()) {
        // Min evict entry for the consumer's group was just evaluated earlier but not written to storage, use that
        entry = currentGroupMinEvictEntry;
      } else {
        // Get the evict info for group with groupId
        entry = evictionState.getGroupEvictEntry(groupId);
      }
      // Save the least entry
      if(maxEntryToEvict > entry) {
        maxEntryToEvict = entry;
      }
    }

    if(maxEntryToEvict < FIRST_QUEUE_ENTRY_ID || maxEntryToEvict <= lastEvictedEntry ||
      maxEntryToEvict == Long.MAX_VALUE) {
      if(LOG.isTraceEnabled()) {
        LOG.trace(getLogMessage(String.format(
          "Nothing to evict. Entry to be evicted = %d, lastEvictedEntry = %d", maxEntryToEvict, lastEvictedEntry)));
      }
      return INVALID_ENTRY_ID;
    }

      final long startEvictEntry = lastEvictedEntry + 1;

      if(LOG.isTraceEnabled()) {
        LOG.trace(getLogMessage(String.format("Evicting entries from %d to %d", startEvictEntry, maxEntryToEvict)));
      }

      // Evict entries
      int i = 0;
      byte[][] deleteKeys = new byte[(int) (maxEntryToEvict - startEvictEntry) + 1][];
      for(long id = startEvictEntry; id <= maxEntryToEvict; ++id) {
        deleteKeys[i++] = makeRowKey(GLOBAL_DATA_PREFIX, id);
      }
      this.table.deleteDirty(deleteKeys);

    return maxEntryToEvict;
  }

  @Override
  public long getGroupID() throws OperationException {
    // TODO: implement this :)
    return this.table.incrementAtomicDirtily(makeRowName(GLOBAL_GENERIC_PREFIX), Bytes.toBytes("GROUP_ID"), 1);
  }

  @Override
  public QueueAdmin.QueueInfo getQueueInfo() throws OperationException {
    // TODO: implement this :)
    return new QueueAdmin.QueueInfo(new QueueAdmin.QueueMeta(1, 1, new GroupState[0]));
  }

  private QueueStateImpl getQueueState(QueueConsumer consumer, ReadPointer readPointer) throws OperationException {
    // Determine what dequeue strategy to use based on the partitioner
    final DequeueStrategy dequeueStrategy =
      getDequeueStrategy(consumer.getQueueConfig().getPartitionerType().getPartitioner());

    QueueStateImpl queueState;
    // If QueueState is null, read the queue state from underlying storage.
    if(consumer.getQueueState() == null) {
      queueState = dequeueStrategy.readQueueState(consumer, consumer.getQueueConfig(), readPointer);
    } else {
      if(! (consumer.getQueueState() instanceof QueueStateImpl)) {
        throw new OperationException(StatusCode.INTERNAL_ERROR,
              getLogMessage(String.format(
                "Don't know how to use QueueState class %s", consumer.getQueueState().getClass())));
      }
      queueState = (QueueStateImpl) consumer.getQueueState();
    }
    consumer.setQueueState(queueState);
    return queueState;
  }

  protected byte[] makeRowName(byte[] bytesToAppendToQueueName) {
    return Bytes.add(this.queueName, bytesToAppendToQueueName);
  }

  protected byte[] makeRowKey(byte[] bytesToAppendToQueueName, long id1) {
    return Bytes.add(this.queueName, bytesToAppendToQueueName, Bytes.toBytes(id1));
  }

  protected byte[] makeRowKey(byte[] bytesToAppendToQueueName, long id1, int id2) {
    return Bytes.add(
      Bytes.add(this.queueName, bytesToAppendToQueueName, Bytes.toBytes(id1)), Bytes.toBytes(id2));
  }

  protected static byte[] makeColumnName(byte[] bytesToPrependToId, long id) {
    return Bytes.add(bytesToPrependToId, Bytes.toBytes(id));
  }

  protected static byte[] makeColumnName(byte[] bytesToPrependToId, String id) {
    return Bytes.add(bytesToPrependToId, Bytes.toBytes(id));
  }

  protected static Long removePrefixFromLongId(byte[] bytes, byte[] prefix) {
    if(Bytes.startsWith(bytes, prefix) && (bytes.length >= Bytes.SIZEOF_LONG + prefix.length)) {
      return Bytes.toLong(bytes, prefix.length);
    }
    return null;
  }

  protected String getLogMessage(String message) {
    return String.format("Queue-%s: %s", Bytes.toString(queueName), message);
  }

  static class DequeueEntry implements Comparable<DequeueEntry> {
    private final long entryId;
    // tries is used to keep track of the number of times the consumer crashed when processing an entry.
    // A consumer is considered to have crashed every time it loses its cached state information,
    // and the state has to be read from underlying storage.
    private int tries;

    DequeueEntry(long entryId) {
      this.entryId = entryId;
      this.tries = 1;
    }

    DequeueEntry(long entryId, int tries) {
      this.entryId = entryId;
      this.tries = tries;
    }

    public long getEntryId() {
      return entryId;
    }

    public int getTries() {
      return tries;
    }

    public void incrementTries() {
      ++tries;
    }

    @Override
    public int compareTo(DequeueEntry dequeueEntry) {
      if(this.entryId > dequeueEntry.entryId) {
        return 1;
      }
      if(this.entryId < dequeueEntry.entryId) {
        return -1;
      }
      return 0;
    }

    @Override
    public boolean equals(Object o) {
      if (this == o) return true;
      if (o == null || getClass() != o.getClass()) return false;

      DequeueEntry that = (DequeueEntry) o;

      if (entryId != that.entryId) return false;

      return true;
    }

    @Override
    public int hashCode() {
      return (int) (entryId ^ (entryId >>> 32));
    }

    @Override
    public String toString() {
      return Objects.toStringHelper(this)
        .add("entryId", entryId)
        .add("tries", tries)
        .toString();
    }

    public void encode(Encoder encoder) throws IOException {
      encoder.writeLong(entryId)
        .writeInt(tries);
    }

    public static DequeueEntry decode(Decoder decoder) throws IOException {
      long entryId = decoder.readLong();
      int tries = decoder.readInt();
      return new DequeueEntry(entryId, tries);
    }
  }

  static class DequeuedEntrySet {
    private final SortedSet<DequeueEntry> entrySet;

    DequeuedEntrySet() {
      this.entrySet = new TreeSet<DequeueEntry>();
    }

    DequeuedEntrySet(SortedSet<DequeueEntry> entrySet) {
      this.entrySet = entrySet;
    }

    public DequeueEntry min() {
      return entrySet.first();
    }

    public DequeueEntry max() {
      return entrySet.last();
    }

    public boolean isEmpty() {
      return entrySet.isEmpty();
    }

    public int size() {
      return entrySet.size();
    }

    public boolean add(DequeueEntry dequeueEntry) {
      return entrySet.add(dequeueEntry);
    }

    public boolean remove(long entryId) {
      return entrySet.remove(new DequeueEntry(entryId));
    }

    public boolean contains(long entryId) {
      return entrySet.contains(new DequeueEntry(entryId));
    }

    public List<Long> getEntryIds() {
      List<Long> entryIds = Lists.newArrayListWithCapacity(entrySet.size());
      for(DequeueEntry entry : entrySet) {
        entryIds.add(entry.getEntryId());
      }
      return entryIds;
    }

    public List<DequeueEntry> getEntryList() {
      return Lists.newArrayList(entrySet);
    }

    public SortedSet<Long> startNewTry(final long maxCrashDequeueTries) {
      SortedSet<Long> droppedEntries = new TreeSet<Long>();
      // TODO: Right now we increment tries and remove all dequeueed entries no matter which entry caused the crash.
      for(Iterator<DequeueEntry> it = entrySet.iterator(); it.hasNext();) {
        DequeueEntry entry = it.next();
        entry.incrementTries();
        // If MAX_CRASH_DEQUEUE_TRIES reached for entry then drop it
        if(entry.getTries() > maxCrashDequeueTries) {
          droppedEntries.add(entry.getEntryId());
          it.remove();
        }
      }
      return droppedEntries;
    }

    @Override
    public String toString() {
      return Objects.toStringHelper(this)
        .add("entrySet", entrySet)
        .toString();
    }

    public void encode(Encoder encoder) throws IOException {
      if(!entrySet.isEmpty()) {
        encoder.writeInt(entrySet.size());
        for(DequeueEntry entry : entrySet) {
          entry.encode(encoder);
        }
      }
      encoder.writeInt(0); // zero denotes end of list as per AVRO spec
    }

    public static DequeuedEntrySet decode(Decoder decoder) throws IOException {
      int size = decoder.readInt();
      // TODO: return empty set if size == 0
      DequeuedEntrySet dequeuedEntrySet = new DequeuedEntrySet();
      while(size > 0) {
        for(int i = 0; i < size; ++i) {
          dequeuedEntrySet.add(DequeueEntry.decode(decoder));
        }
        size = decoder.readInt();
      }
      return dequeuedEntrySet;
    }

    @Override
    public boolean equals(Object o) {
      if (this == o) return true;
      if (o == null || getClass() != o.getClass()) return false;

      DequeuedEntrySet that = (DequeuedEntrySet) o;

      if (entrySet != null ? !entrySet.equals(that.entrySet) : that.entrySet != null) return false;

      return true;
    }

    @Override
    public int hashCode() {
      return entrySet != null ? entrySet.hashCode() : 0;
    }
  }

  public static class TransientWorkingSet {
    private final List<DequeueEntry> entryList;
    private int curPtr = -1;
    private final Map<Long, byte[]> cachedEntries;

    private static final TransientWorkingSet EMPTY_SET =
      new TransientWorkingSet(Collections.<Long>emptyList(), Collections.<Long, byte[]>emptyMap());

    public static TransientWorkingSet emptySet() {
      return EMPTY_SET;
    }

    public TransientWorkingSet(List<Long> entryIds, Map<Long, byte[]> cachedEntries) {
      List<DequeueEntry> entries = Lists.newArrayListWithCapacity(entryIds.size());
      for(long id : entryIds) {
        if(!cachedEntries.containsKey(id)) {
          // TODO: catch Runtime exception and translate it into OperationException
          throw new IllegalArgumentException(String.format("Cached entries does not contain entry %d", id));
        }
        entries.add(new DequeueEntry(id, 0));
      }
      this.entryList = entries;
      this.cachedEntries = cachedEntries;
    }

    public TransientWorkingSet(List<DequeueEntry> entryList, int curPtr, Map<Long, byte[]> cachedEntries) {
      this.entryList = entryList;
      this.curPtr = curPtr;
      this.cachedEntries = cachedEntries;
    }

    public boolean hasNext() {
      return curPtr + 1 < entryList.size();
    }

    public DequeueEntry next() {
      return fetch(++curPtr);
    }

    public DequeueEntry peekNext() {
      return fetch(curPtr + 1);
    }

    private DequeueEntry fetch(int ptr) {
      if(ptr >= entryList.size()) {
        throw new IllegalArgumentException(String.format(
          "%d exceeds bounds of claimed entries %d", ptr, entryList.size()));
      }
      return entryList.get(ptr);
    }

    public Map<Long, byte[]> getCachedEntries() {
      return cachedEntries;
    }

    @Override
    public String toString() {
      return Objects.toStringHelper(this)
        .add("entryList", entryList)
        .add("curPtr", curPtr)
        .add("cachedEntries", cachedEntries)
        .toString();
    }

    public void encode(Encoder encoder) throws IOException {
      if(!entryList.isEmpty()) {
        encoder.writeInt(entryList.size());
        for(DequeueEntry entry : entryList) {
          entry.encode(encoder);
        }
      }
      encoder.writeInt(0); // zero denotes end of list as per AVRO spec

      encoder.writeLong(curPtr);

      if(!cachedEntries.isEmpty()) {
        encoder.writeInt(cachedEntries.size());
        for(Map.Entry<Long, byte[]> entry : cachedEntries.entrySet()) {
          encoder.writeLong(entry.getKey());
          encoder.writeBytes(entry.getValue());
        }
      }
      encoder.writeInt(0); // zero denotes end of map as per AVRO spec
    }

    public static TransientWorkingSet decode(Decoder decoder) throws IOException {
      int size = decoder.readInt();
      // TODO: return empty set if size == 0
      List<DequeueEntry> entries = Lists.newArrayListWithExpectedSize(size);
      while(size > 0) {
        for(int i = 0; i < size; ++i) {
          entries.add(DequeueEntry.decode(decoder));
        }
        size = decoder.readInt();
      }

      int curPtr = decoder.readInt();

      int mapSize = decoder.readInt();
      Map<Long, byte[]> cachedEntries = Maps.newHashMapWithExpectedSize(mapSize);
      while(mapSize > 0) {
        for(int i= 0; i < mapSize; ++i) {
          cachedEntries.put(decoder.readLong(), decoder.readBytes().array());
        }
        mapSize = decoder.readInt();
      }
      return new TransientWorkingSet(entries, curPtr, cachedEntries);
    }

    @Override
    public boolean equals(Object o) {
      if (this == o) return true;
      if (o == null || getClass() != o.getClass()) {
        return false;
      }

      TransientWorkingSet that = (TransientWorkingSet) o;

      if (curPtr != that.curPtr) {
        return false;
      }
      if (cachedEntries != null ?
        !cachedEntriesEquals(cachedEntries, that.cachedEntries) :
        that.cachedEntries != null) {
        return false;
      }
      if (entryList != null ? !entryList.equals(that.entryList) : that.entryList != null) {
        return false;
      }

      return true;
    }

    private static boolean cachedEntriesEquals(Map<Long, byte[]> cachedEntries1, Map<Long, byte[]> cachedEntries2) {
      if(cachedEntries1.size() != cachedEntries2.size()) {
        return false;
      }
      for(Map.Entry<Long, byte[]> entry : cachedEntries1.entrySet()) {
        byte[] bytes2 = cachedEntries2.get(entry.getKey());
        if(entry.getValue() == null || bytes2 == null) {
          if(entry.getValue() != bytes2) {
            return false;
          } else {
            if(!Bytes.equals(entry.getValue(), bytes2)) {
              return false;
            }
          }
        }
      }
      return true;
    }

    @Override
    public int hashCode() {
      int result = entryList != null ? entryList.hashCode() : 0;
      result = 31 * result + curPtr;
      result = 31 * result + (cachedEntries != null ? cachedEntries.hashCode() : 0);
      return result;
    }
  }

  static class ReconfigPartitionInstance {
    private final int instanceId;
    private final long maxAckEntryId;

    ReconfigPartitionInstance(int instanceId, long maxAckEntryId) {
      this.instanceId = instanceId;
      this.maxAckEntryId = maxAckEntryId;
    }

    public long getMaxAckEntryId() {
      return maxAckEntryId;
    }

    public int getInstanceId() {
      return instanceId;
    }

    public boolean isRedundant(long minAckEntryId) {
      return minAckEntryId > maxAckEntryId ? true : false;
    }

    public void encode(Encoder encoder) throws IOException {
      encoder.writeInt(instanceId)
        .writeLong(maxAckEntryId);
    }

    public static ReconfigPartitionInstance decode(Decoder decoder) throws IOException {
      int instanceId = decoder.readInt();
      long maxAckEntryId = decoder.readLong();
      return new ReconfigPartitionInstance(instanceId, maxAckEntryId);
    }

    @Override
    public boolean equals(Object o) {
      if (this == o) return true;
      if (o == null || getClass() != o.getClass()) return false;

      ReconfigPartitionInstance that = (ReconfigPartitionInstance) o;

      if (instanceId != that.instanceId) return false;
      if (maxAckEntryId != that.maxAckEntryId) return false;

      return true;
    }

    @Override
    public int hashCode() {
      int result = instanceId;
      result = 31 * result + (int) (maxAckEntryId ^ (maxAckEntryId >>> 32));
      return result;
    }

    @Override
    public String toString() {
      return Objects.toStringHelper(this)
        .add("instanceId", instanceId)
        .add("maxAckEntryId", maxAckEntryId)
        .toString();
    }
  }

  static class ReconfigPartitioner implements QueuePartitioner {
    private final int groupSize;
    private final QueuePartitioner.PartitionerType partitionerType;
    private final List<ReconfigPartitionInstance> reconfigPartitionInstances;

    private static final ReconfigPartitioner EMPTY_RECONFIG_PARTITIONER = new ReconfigPartitioner();
    public static ReconfigPartitioner getEmptyReconfigPartitioner() {
      return EMPTY_RECONFIG_PARTITIONER;
    }

    // TODO: convert this into a Builder
    private ReconfigPartitioner() {
      groupSize = 0;
      partitionerType = PartitionerType.FIFO; // Doesn't matter what partition type
      reconfigPartitionInstances = Collections.emptyList();
    }

    public ReconfigPartitioner(int groupSize, PartitionerType partitionerType) {
      this.groupSize = groupSize;
      this.partitionerType = partitionerType;
      this.reconfigPartitionInstances = Lists.newArrayListWithCapacity(groupSize);
    }

    public void add(int consumerId, long maxAckEntryId) {
      add(new ReconfigPartitionInstance(consumerId, maxAckEntryId));
    }

    private void add(ReconfigPartitionInstance info) {
      if(reconfigPartitionInstances.size() >= groupSize) {
        throw new IllegalArgumentException(String.format("GroupSize %d exceeded", reconfigPartitionInstances.size()));
      }
      reconfigPartitionInstances.add(info);
    }

    public int getGroupSize() {
      return groupSize;
    }

    public PartitionerType getPartitionerType() {
      return partitionerType;
    }

    public List<ReconfigPartitionInstance> getReconfigPartitionInstances() {
      return reconfigPartitionInstances;
    }

    // TODO: remove isDisjoint and usesHeaderData methods from QueuePartitioner interface
    @Override
    public boolean isDisjoint() {
      return false;  //To change body of implemented methods use File | Settings | File Templates.
    }

    @Override
    public boolean usesHeaderData() {
      return false;  //To change body of implemented methods use File | Settings | File Templates.
    }

    @Override
    public boolean shouldEmit(int groupSize, int instanceId, long entryId, byte[] value) {
      QueuePartitioner partitioner = partitionerType.getPartitioner();
      for(ReconfigPartitionInstance reconfigInfo : reconfigPartitionInstances) {
        // Ignore passed in groupSize and instanceId since we are partitioning using old information
        // No consumer with reconfigPartitioner.getInstanceId() should have already acked entryId
        if(entryId <= reconfigInfo.getMaxAckEntryId() &&
          partitioner.shouldEmit(this.groupSize, reconfigInfo.getInstanceId(), entryId, value)) {
          return false;
        }
      }
      return true;
    }

    @Override
    public boolean shouldEmit(int groupSize, int instanceId, long entryId, int hash) {
      QueuePartitioner partitioner = partitionerType.getPartitioner();
      for(ReconfigPartitionInstance reconfigInfo : reconfigPartitionInstances) {
        // Ignore passed in groupSize and instanceId since we are partitioning using old information
        // No consumer with reconfigPartitioner.getInstanceId() should have already acked entryId
        if(entryId <= reconfigInfo.getMaxAckEntryId() &&
          partitioner.shouldEmit(this.groupSize, reconfigInfo.getInstanceId(), entryId, hash)) {
          return false;
        }
      }
      return true;
    }

    @Override
    public boolean shouldEmit(int groupSize, int instanceId, long entryId) {
      QueuePartitioner partitioner = partitionerType.getPartitioner();
      for(ReconfigPartitionInstance reconfigInfo : reconfigPartitionInstances) {
        // Ignore passed in groupSize and instanceId since we are partitioning using old information
        // No consumer with reconfigInfo.getInstanceId() should have already acked entryId
        if(entryId <= reconfigInfo.getMaxAckEntryId() &&
          partitioner.shouldEmit(this.groupSize, reconfigInfo.getInstanceId(), entryId)) {
          return false;
        }
      }
      return true;
    }

    public boolean isRedundant(long minAckEntryId) {
      boolean allRedundant = true;
      for(ReconfigPartitionInstance instance : reconfigPartitionInstances) {
        if(!instance.isRedundant(minAckEntryId)) {
          allRedundant = false;
        }
      }
      return allRedundant;
    }

    public void encode(Encoder encoder) throws IOException {
      if(groupSize != reconfigPartitionInstances.size()) {
        throw new IllegalStateException(String.format(
          "Groupsize: %d is not equal to partition information objects %d", groupSize, reconfigPartitionInstances.size()));
      }

      // TODO: use common code to decode/encode lists
      if(!reconfigPartitionInstances.isEmpty()) {
        // Note: we are not writing reconfigPartitionInstances.size() again, we use groupSize as the size of the list
        encoder.writeInt(groupSize)
          .writeString(partitionerType.name());
        for(ReconfigPartitionInstance info : reconfigPartitionInstances) {
          info.encode(encoder);
        }
      }
      encoder.writeInt(0); // zero denotes end of list as per AVRO spec
    }

    public static ReconfigPartitioner decode(Decoder decoder) throws IOException {
      // TODO: use common code to decode/encode lists
      // Note: we are not reading reconfigPartitionInstances.size() again, we use groupSize as the size of the list
      int groupSize = decoder.readInt();
      if(groupSize == 0) {
        return ReconfigPartitioner.getEmptyReconfigPartitioner();
      }

      PartitionerType partitionerType = PartitionerType.valueOf(decoder.readString());
      ReconfigPartitioner partitioner = new ReconfigPartitioner(groupSize, partitionerType);
      int size = groupSize;
      while(size > 0) {
        for(int i = 0; i < size; ++i) {
          partitioner.add(ReconfigPartitionInstance.decode(decoder));
        }
        size = decoder.readInt();
      }

      if(groupSize != partitioner.reconfigPartitionInstances.size()) {
        throw new IllegalStateException(String.format(
          "Groupsize: %d is not equal to partition information objects %d", groupSize,
          partitioner.reconfigPartitionInstances.size()));
      }
      return partitioner;
    }

    @Override
    public boolean equals(Object o) {
      if (this == o) return true;
      if (o == null || getClass() != o.getClass()) return false;

      ReconfigPartitioner that = (ReconfigPartitioner) o;

      if (groupSize != that.groupSize) return false;
      if (partitionerType != that.partitionerType) return false;
      if (!reconfigPartitionInstances.equals(that.reconfigPartitionInstances)) return false;

      return true;
    }

    @Override
    public int hashCode() {
      int result = groupSize;
      result = 31 * result + partitionerType.hashCode();
      result = 31 * result + reconfigPartitionInstances.hashCode();
      return result;
    }

    @Override
    public String toString() {
      return Objects.toStringHelper(this)
        .add("groupSize", groupSize)
        .add("partitionerType", partitionerType)
        .add("reconfigPartitionInstances", reconfigPartitionInstances)
        .toString();
    }
  }

  public static class ReconfigPartitionersList implements QueuePartitioner {
    private final List<ReconfigPartitioner> reconfigPartitioners;

    private static final ReconfigPartitionersList EMPTY_RECONFIGURATION_PARTITIONERS_LIST =
      new ReconfigPartitionersList(Collections.EMPTY_LIST);

    public static ReconfigPartitionersList getEmptyList() {
      return EMPTY_RECONFIGURATION_PARTITIONERS_LIST;
    }

    public ReconfigPartitionersList(List<ReconfigPartitioner> reconfigPartitioners) {
      this.reconfigPartitioners = Lists.newLinkedList(reconfigPartitioners);
    }

    public List<ReconfigPartitioner> getReconfigPartitioners() {
      return reconfigPartitioners;
    }

    // TODO: remove isDisjoint and usesHeaderData methods from QueuePartitioner interface
    @Override
    public boolean isDisjoint() {
      return false;  //To change body of implemented methods use File | Settings | File Templates.
    }

    @Override
    public boolean usesHeaderData() {
      return false;  //To change body of implemented methods use File | Settings | File Templates.
    }

    @Override
    public boolean shouldEmit(int groupSize, int instanceId, long entryId, byte[] value) {
      // Return false if the entry has been acknowledged by any of the previous partitions
      for(ReconfigPartitioner partitioner : reconfigPartitioners) {
        if(!partitioner.shouldEmit(groupSize, instanceId, entryId, value)) {
          return false;
        }
      }
      return true;
    }

    @Override
    public boolean shouldEmit(int groupSize, int instanceId, long entryId, int hash) {
      // Return false if the entry has been acknowledged by any of the previous partitions
      for(ReconfigPartitioner partitioner : reconfigPartitioners) {
        if(!partitioner.shouldEmit(groupSize, instanceId, entryId, hash)) {
          return false;
        }
      }
      return true;
    }

    @Override
    public boolean shouldEmit(int groupSize, int instanceId, long entryId) {
      // Return false if the entry has been acknowledged by any of the previous partitions
      for(ReconfigPartitioner partitioner : reconfigPartitioners) {
        if(!partitioner.shouldEmit(groupSize, instanceId, entryId)) {
          return false;
        }
      }
      return true;
    }

    public void compact(long minAckEntry) {
      List<ReconfigPartitioner> redundantPartitioners = Lists.newLinkedList();
      for(ReconfigPartitioner reconfigPartitioner : reconfigPartitioners) {
        if(reconfigPartitioner.isRedundant(minAckEntry)) {
          redundantPartitioners.add(reconfigPartitioner);
        }
      }
      reconfigPartitioners.removeAll(redundantPartitioners);
    }

    @Override
    public String toString() {
      return Objects.toStringHelper(this)
        .add("reconfigPartitioners", reconfigPartitioners)
        .toString();
    }

    public void encode(Encoder encoder) throws IOException {
      // TODO: use common code to decode/encode lists
      if(!reconfigPartitioners.isEmpty()) {
        encoder.writeInt(reconfigPartitioners.size());
        for(ReconfigPartitioner partitioner : reconfigPartitioners) {
          partitioner.encode(encoder);
        }
      }
      encoder.writeInt(0); // zero denotes end of list as per AVRO spec
    }

    public static ReconfigPartitionersList decode(Decoder decoder) throws IOException {
      int size = decoder.readInt();
      if(size == 0) {
        return ReconfigPartitionersList.getEmptyList();
      }

      List<ReconfigPartitioner> reconfigPartitioners = Lists.newArrayList();
      while(size > 0) {
        for(int i = 0; i < size; ++i) {
          reconfigPartitioners.add(ReconfigPartitioner.decode(decoder));
        }
        size = decoder.readInt();
      }
      return new ReconfigPartitionersList(reconfigPartitioners);
    }

    @Override
    public boolean equals(Object o) {
      if (this == o) return true;
      if (o == null || getClass() != o.getClass()) return false;

      ReconfigPartitionersList that = (ReconfigPartitionersList) o;

      if (reconfigPartitioners != null ? !reconfigPartitioners.equals(that.reconfigPartitioners) : that.reconfigPartitioners != null)
        return false;

      return true;
    }

    @Override
    public int hashCode() {
      return reconfigPartitioners != null ? reconfigPartitioners.hashCode() : 0;
    }
  }

  static class ClaimedEntryList implements Comparable<ClaimedEntryList> {
    private ClaimedEntry current;
    private List<ClaimedEntry> otherClaimedEntries;

    public ClaimedEntryList() {
      this.current = ClaimedEntry.getInvalidClaimedEntry();
      this.otherClaimedEntries = Lists.newLinkedList();
    }

    public ClaimedEntryList(ClaimedEntry claimedEntry, List<ClaimedEntry> otherClaimedEntries) {
      otherClaimedEntries.remove(ClaimedEntry.INVALID_CLAIMED_ENTRY);
      if(claimedEntry.isValid()) {
        this.current = claimedEntry;
      } else if(!otherClaimedEntries.isEmpty()) {
        this.current = otherClaimedEntries.get(0);
      } else {
        this.current = ClaimedEntry.INVALID_CLAIMED_ENTRY;
      }
      this.otherClaimedEntries = otherClaimedEntries;
    }

    public void add(long begin, long end) {
      ClaimedEntry newClaimedEntry = new ClaimedEntry(begin, end);
      if(!newClaimedEntry.isValid()) {
        return;
      }
      makeCurrentValid();
      if(!current.isValid()) {
        current = newClaimedEntry;
      } else {
        otherClaimedEntries.add(newClaimedEntry);
      }
    }

    public void addAll(ClaimedEntryList claimedEntryList) {
      ClaimedEntry otherCurrent = claimedEntryList.getClaimedEntry();
      add(otherCurrent.getBegin(), otherCurrent.getEnd());

      claimedEntryList.otherClaimedEntries.remove(ClaimedEntry.INVALID_CLAIMED_ENTRY);
      otherClaimedEntries.addAll(claimedEntryList.otherClaimedEntries);
    }

    public void moveForwardTo(long entryId) {
      if(entryId < current.getBegin()) {
        throw new IllegalArgumentException(String.format
          ("entryId (%d) shoudl not be less than begin (%d)", entryId, current.getBegin()));
      }
      current = current.move(entryId);
      makeCurrentValid();
    }

    private void makeCurrentValid() {
      while(!current.isValid() && !otherClaimedEntries.isEmpty()) {
        current = otherClaimedEntries.remove(0);
      }
    }

    public ClaimedEntry getClaimedEntry() {
      makeCurrentValid();
      return current;
    }

    public int size() {
      // TODO: use the claimed entry range to determine size
      return (current.isValid() ? 1 : 0) + otherClaimedEntries.size();
    }

    @Override
    public int compareTo(ClaimedEntryList claimedEntryList) {
      if(this.size() > claimedEntryList.size()) {
        return 1;
      }
      if(this.size() < claimedEntryList.size()) {
        return -1;
      }
      return 0;
    }

    @Override
    public String toString() {
      return Objects.toStringHelper(this)
        .add("current", current)
        .add("otherClaimedEntries", otherClaimedEntries)
        .toString();
    }

    public void encode(Encoder encoder) throws IOException {
      // TODO: use common code to decode/encode lists
      current.encode(encoder);
      if(!otherClaimedEntries.isEmpty()) {
        encoder.writeInt(otherClaimedEntries.size());
        for(ClaimedEntry claimedEntry : otherClaimedEntries) {
          claimedEntry.encode(encoder);
        }
      }
      encoder.writeInt(0); // zero denotes end of list as per AVRO spec
    }

    public static ClaimedEntryList decode(Decoder decoder) throws IOException {
      ClaimedEntry current = ClaimedEntry.decode(decoder);

      int size = decoder.readInt();
      List<ClaimedEntry> otherClaimedEntries = Lists.newLinkedList();

      while(size > 0) {
        for(int i = 0; i < size; ++i) {
          otherClaimedEntries.add(ClaimedEntry.decode(decoder));
        }
        size = decoder.readInt();
      }
      return new ClaimedEntryList(current, otherClaimedEntries);
    }

    @Override
    public boolean equals(Object o) {
      if (this == o) return true;
      if (o == null || getClass() != o.getClass()) return false;

      ClaimedEntryList that = (ClaimedEntryList) o;

      if (!current.equals(that.current)) return false;
      if (!otherClaimedEntries.equals(that.otherClaimedEntries)) return false;

      return true;
    }

    @Override
    public int hashCode() {
      int result = current.hashCode();
      result = 31 * result + otherClaimedEntries.hashCode();
      return result;
    }
  }

  static class ClaimedEntry {
    private final long begin;
    private final long end;

    static final ClaimedEntry INVALID_CLAIMED_ENTRY = new ClaimedEntry(INVALID_ENTRY_ID, INVALID_ENTRY_ID);
    public static ClaimedEntry getInvalidClaimedEntry() {
      return INVALID_CLAIMED_ENTRY;
    }

    public ClaimedEntry(long begin, long end) {
      if(begin > end) {
        throw new IllegalArgumentException(String.format("begin (%d) is greater than end (%d)", begin, end));
      } else if((begin == INVALID_ENTRY_ID || end == INVALID_ENTRY_ID) && begin != end) {
        // Both begin and end can be INVALID_ENTRY_ID
        throw new IllegalArgumentException(String.format("Either begin (%d) or end (%d) is invalid", begin, end));
      }
      this.begin = begin;
      this.end = end;
    }

    public long getBegin() {
      return begin;
    }

    public long getEnd() {
      return end;
    }

    public ClaimedEntry move(long entryId) {
      if(!isValid()) {
        return this;
      }
      if(entryId > end) {
        return getInvalidClaimedEntry();
      }
      return new ClaimedEntry(entryId, end);
    }

    public boolean isValid() {
      return begin != INVALID_ENTRY_ID;
    }

    @Override
    public String toString() {
      return Objects.toStringHelper(this)
        .add("begin", begin)
        .add("end", end)
        .toString();
    }

    public void encode(Encoder encoder) throws IOException {
      encoder.writeLong(begin);
      encoder.writeLong(end);
    }

    public static ClaimedEntry decode(Decoder decoder) throws IOException {
      return new ClaimedEntry(decoder.readLong(), decoder.readLong());
    }

    @Override
    public boolean equals(Object o) {
      if (this == o) return true;
      if (o == null || getClass() != o.getClass()) return false;

      ClaimedEntry that = (ClaimedEntry) o;

      if (begin != that.begin) return false;
      if (end != that.end) return false;

      return true;
    }

    @Override
    public int hashCode() {
      int result = (int) (begin ^ (begin >>> 32));
      result = 31 * result + (int) (end ^ (end >>> 32));
      return result;
    }
  }

  public static class QueueStateImpl implements QueueState {
    // Note: QueueStateImpl does not override equals and hashcode,
    // since in some cases we would want to include transient state in comparison and in some other cases not.

    private TransientWorkingSet transientWorkingSet = TransientWorkingSet.emptySet();
    private DequeuedEntrySet dequeueEntrySet;
    private long consumerReadPointer = INVALID_ENTRY_ID;
    private long queueWritePointer = FIRST_QUEUE_ENTRY_ID - 1;
    private ClaimedEntryList claimedEntryList;
    private long lastEvictTimeInSecs = 0;

    private ReconfigPartitionersList reconfigPartitionersList = ReconfigPartitionersList.getEmptyList();

    public QueueStateImpl() {
      dequeueEntrySet = new DequeuedEntrySet();
      claimedEntryList = new ClaimedEntryList();
    }

    public TransientWorkingSet getTransientWorkingSet() {
      return transientWorkingSet;
    }

    public void setTransientWorkingSet(TransientWorkingSet transientWorkingSet) {
      this.transientWorkingSet = transientWorkingSet;
    }

    public DequeuedEntrySet getDequeueEntrySet() {
      return dequeueEntrySet;
    }

    public void setDequeueEntrySet(DequeuedEntrySet dequeueEntrySet) {
      this.dequeueEntrySet = dequeueEntrySet;
    }

    public long getConsumerReadPointer() {
      return consumerReadPointer;
    }

    public void setConsumerReadPointer(long consumerReadPointer) {
      this.consumerReadPointer = consumerReadPointer;
    }

    public ClaimedEntryList getClaimedEntryList() {
      return claimedEntryList;
    }

    public void setClaimedEntryList(ClaimedEntryList claimedEntryList) {
      this.claimedEntryList = claimedEntryList;
    }

    public long getQueueWritePointer() {
      return queueWritePointer;
    }

    public long getLastEvictTimeInSecs() {
      return lastEvictTimeInSecs;
    }

    public void setLastEvictTimeInSecs(long lastEvictTimeInSecs) {
      this.lastEvictTimeInSecs = lastEvictTimeInSecs;
    }

    public void setQueueWritePointer(long queueWritePointer) {
      this.queueWritePointer = queueWritePointer;
    }

    public ReconfigPartitionersList getReconfigPartitionersList() {
      return reconfigPartitionersList;
    }

    public void setReconfigPartitionersList(ReconfigPartitionersList reconfigPartitionersList) {
      this.reconfigPartitionersList = reconfigPartitionersList;
    }

    @Override
    public String toString() {
      return Objects.toStringHelper(this)
        .add("transientWorkingSet", transientWorkingSet)
        .add("dequeueEntrySet", dequeueEntrySet)
        .add("consumerReadPointer", consumerReadPointer)
        .add("claimedEntryList", claimedEntryList)
        .add("queueWritePointer", queueWritePointer)
        .add("lastEvictTimeInSecs", lastEvictTimeInSecs)
        .add("reconfigPartitionersList", reconfigPartitionersList)
        .toString();
    }

    public void encode(Encoder encoder) throws IOException {
      // TODO: write and read schema
      dequeueEntrySet.encode(encoder);
      encoder.writeLong(consumerReadPointer);
      claimedEntryList.encode(encoder);
      encoder.writeLong(queueWritePointer);
      encoder.writeLong(lastEvictTimeInSecs);
      reconfigPartitionersList.encode(encoder);
    }

    public void encodeTransient(Encoder encoder) throws IOException {
      encode(encoder);
      transientWorkingSet.encode(encoder);
    }

    public static QueueStateImpl decode(Decoder decoder) throws IOException {
      QueueStateImpl queueState = new QueueStateImpl();
      queueState.setDequeueEntrySet(DequeuedEntrySet.decode(decoder));
      queueState.setConsumerReadPointer(decoder.readLong());
      queueState.setClaimedEntryList(ClaimedEntryList.decode(decoder));
      queueState.setQueueWritePointer(decoder.readLong());
      queueState.setLastEvictTimeInSecs(decoder.readLong());
      queueState.setReconfigPartitionersList(ReconfigPartitionersList.decode(decoder));
      return queueState;
    }

    public static QueueStateImpl decodeTransient(Decoder decoder) throws IOException {
      QueueStateImpl queueState = QueueStateImpl.decode(decoder);
      queueState.setTransientWorkingSet(TransientWorkingSet.decode(decoder));
      return queueState;
    }
  }

  private static class QueueStateStore {
    private final VersionedColumnarTable table;
    private final TransactionOracle oracle;
    private byte[] rowKey;
    private final List<byte[]> columnNames = Lists.newArrayList();
    private final List<byte[]> columnValues = Lists.newArrayList();

    private OperationResult<Map<byte[], byte[]>> readResult;

    private QueueStateStore(VersionedColumnarTable table, TransactionOracle oracle) {
      this.table = table;
      this.oracle = oracle;
    }

    public byte[] getRowKey() {
      return rowKey;
    }

    public void setRowKey(byte[] rowKey) {
      this.rowKey = rowKey;
    }

    public void addColumnName(byte[] columnName) {
      columnNames.add(columnName);
    }

    public void addColumnValue(byte[] columnValue) {
      columnValues.add(columnValue);
    }

    public void read()
      throws OperationException{
      final byte[][] colNamesByteArray = new byte[columnNames.size()][];
      readResult = table.get(rowKey, columnNames.toArray(colNamesByteArray), TransactionOracle.DIRTY_READ_POINTER);
      clearParameters();
    }

    public OperationResult<Map<byte[], byte[]>> getReadResult() {
      return this.readResult;
    }

    public void write()
      throws OperationException {
      final byte[][] colNamesByteArray = new byte[columnNames.size()][];
      final byte[][] colValuesByteArray = new byte[columnValues.size()][];
      table.put(rowKey, columnNames.toArray(colNamesByteArray),
                TransactionOracle.DIRTY_WRITE_VERSION, columnValues.toArray(colValuesByteArray));
      clearParameters();
    }

    public void clearParameters() {
      rowKey = null;
      columnNames.clear();
      columnValues.clear();
    }
  }

  interface DequeueStrategy {
    QueueStateImpl readQueueState(QueueConsumer consumer, QueueConfig config, ReadPointer readPointer)
      throws OperationException;
    QueueStateImpl constructQueueState(QueueConsumer consumer, QueueConfig config, ReadPointer readPointer)
      throws OperationException;
    List<Long> fetchNextEntries(QueueConsumer consumer, QueueConfig config, QueueStateImpl queueState,
                          ReadPointer readPointer) throws OperationException;
    void saveDequeueState(QueueConsumer consumer, QueueConfig config, QueueStateImpl queueState,
                          ReadPointer readPointer) throws OperationException;

    /**
     *
     * @param consumers List of current consumers. Needs to be sorted on instanceId
     * @param queueStates
     * @param config
     * @param groupId
     * @param currentConsumerCount
     * @param newConsumerCount
     * @param readPointer
     * @throws OperationException
     */
    void configure(List<QueueConsumer> consumers, List<QueueStateImpl> queueStates, QueueConfig config,
                   long groupId, int currentConsumerCount, int newConsumerCount, ReadPointer readPointer)
      throws OperationException;

    void deleteDequeueState(QueueConsumer consumer) throws OperationException;

  }

  abstract class AbstractDequeueStrategy implements DequeueStrategy {
    protected final QueueStateStore readQueueStateStore = new QueueStateStore(table, oracle);
    protected final QueueStateStore writeQueueStateStore = new QueueStateStore(table, oracle);
    protected SortedSet<Long> droppedEntries = ImmutableSortedSet.of();

    /**
     * This function is used to initialize the read pointer when a consumer first runs.
     * Initial value for the read pointer is max(lastEvictEntry, FIRST_QUEUE_ENTRY_ID - 1)
     * @return read pointer initial value
     * @throws OperationException
     */
    protected long getReadPointerIntialValue() throws OperationException {
      final long defaultInitialValue = FIRST_QUEUE_ENTRY_ID - 1;
        long lastEvictEntry = getLastEvictEntry();
        if(lastEvictEntry != INVALID_ENTRY_ID && lastEvictEntry > defaultInitialValue) {
          return lastEvictEntry;
        }
      return defaultInitialValue;
    }

    protected long getLastEvictEntry() throws OperationException {
      QueueStateStore readEvictState = new QueueStateStore(table, oracle);
      readEvictState.setRowKey(GLOBAL_LAST_EVICT_ENTRY);
      readEvictState.addColumnName(GLOBAL_LAST_EVICT_ENTRY);
      readEvictState.read();
      OperationResult<Map<byte[], byte[]>> evictStateBytes = readEvictState.getReadResult();

      if(!evictStateBytes.isEmpty()) {
        byte[] lastEvictEntryBytes = evictStateBytes.getValue().get(GLOBAL_LAST_EVICT_ENTRY);
        if(!isNullOrEmpty(lastEvictEntryBytes)) {
          long lastEvictEntry = Bytes.toLong(lastEvictEntryBytes);
          return lastEvictEntry;
        }
      }
      return INVALID_ENTRY_ID;
    }

    @Override
    public QueueStateImpl readQueueState(QueueConsumer consumer, QueueConfig config, ReadPointer readPointer)
      throws OperationException {
      // Note: QueueConfig.groupSize and QueueConfig.partitioningKey will not be set when calling from configure
      return constructQueueStateInternal(consumer, config, readPointer, false); // TODO: change to false
    }

    @Override
    public QueueStateImpl constructQueueState(QueueConsumer consumer, QueueConfig config, ReadPointer readPointer)
      throws OperationException {
      // Note: QueueConfig.groupSize and QueueConfig.partitioningKey will not be set when calling from configure
      return constructQueueStateInternal(consumer, config, readPointer, true);
    }

    protected boolean isNullOrEmpty(byte[] bytes) {
      return bytes == null || bytes.length == 0;
    }

    protected QueueStateImpl constructQueueStateInternal(QueueConsumer consumer, QueueConfig config,
                                             ReadPointer readPointer, boolean construct) throws OperationException {
      // TODO: encode/decode the whole QueueStateImpl object using QueueStateImpl.encode/decode
      // Note: 1. QueueConfig.groupSize and QueueConfig.partitioningKey will not be set when calling from configure

      // Note: 2. We define a deleted cell as no bytes or no zero length bytes.
      //          This is to do with limitation of deleteDiry on HBase

      // Note: 3. We define deleted queue state as empty bytes or zero length consumerReadPointerBytes

      readQueueStateStore.setRowKey(makeRowKey(CONSUMER_META_PREFIX, consumer.getGroupId(), consumer.getInstanceId()));
      readQueueStateStore.addColumnName(DEQUEUE_ENTRY_SET);
      readQueueStateStore.addColumnName(CONSUMER_READ_POINTER);
      readQueueStateStore.addColumnName(LAST_EVICT_TIME_IN_SECS);
      readQueueStateStore.read();

      OperationResult<Map<byte[], byte[]>> stateBytes = readQueueStateStore.getReadResult();
      byte[] consumerReadPointerBytes = null;

      QueueStateImpl queueState = new QueueStateImpl();
      if(!stateBytes.isEmpty()) {
        // Read dequeued entries
        byte[] dequeueEntrySetBytes = stateBytes.getValue().get(DEQUEUE_ENTRY_SET);
        if(!isNullOrEmpty(dequeueEntrySetBytes)) {
          ByteArrayInputStream bin = new ByteArrayInputStream(dequeueEntrySetBytes);
          BinaryDecoder decoder = new BinaryDecoder(bin);
          // TODO: Read and check schema
          try {
            queueState.setDequeueEntrySet(DequeuedEntrySet.decode(decoder));
          } catch (IOException e) {
            throw new OperationException(StatusCode.INTERNAL_ERROR, getLogMessage(
              "Exception while deserializing dequeue entry list"), e);
          }
        }

        // Read consumer read pointer
        consumerReadPointerBytes = stateBytes.getValue().get(CONSUMER_READ_POINTER);
        if(!isNullOrEmpty(consumerReadPointerBytes)) {
          queueState.setConsumerReadPointer(Bytes.toLong(consumerReadPointerBytes));
        }

        // Note: last evict time is read while constructing state, but it is only saved after finalize
        byte[] lastEvictTimeInSecsBytes = stateBytes.getValue().get(LAST_EVICT_TIME_IN_SECS);
        if(!isNullOrEmpty(lastEvictTimeInSecsBytes)) {
          queueState.setLastEvictTimeInSecs(Bytes.toLong(lastEvictTimeInSecsBytes));
        }
      }

      if(!construct && (stateBytes.isEmpty() || isNullOrEmpty(consumerReadPointerBytes))) {
        throw new OperationException(StatusCode.NOT_CONFIGURED, getLogMessage(String.format(
          "Cannot find configuration for consumer %d. Is configure method called?", consumer.getInstanceId())));
      }

      // If read pointer is invalid then this the first time the consumer is running, initialize the read pointer
      if(queueState.getConsumerReadPointer() == INVALID_ENTRY_ID) {
        queueState.setConsumerReadPointer(getReadPointerIntialValue());
      }

      // Read queue write pointer
      // TODO: use raw Get instead of the workaround of incrementing zero
      long queueWritePointer = table.incrementAtomicDirtily(
        makeRowName(GLOBAL_ENTRY_ID_PREFIX), GLOBAL_ENTRYID_COUNTER, 0);
      queueState.setQueueWritePointer(queueWritePointer);

      // If dequeue entries present, read them from storage
      // This is the crash recovery case, the consumer has stopped processing before acking the previous dequeues
      if(!queueState.getDequeueEntrySet().isEmpty()) {
        droppedEntries = queueState.getDequeueEntrySet().startNewTry(MAX_CRASH_DEQUEUE_TRIES);
        // TODO: what do we do with the dropped entries?
        if(!droppedEntries.isEmpty() && LOG.isWarnEnabled()) {
          LOG.warn(getLogMessage(String.format("Dropping entries %s after %d tries",
                                               droppedEntries, MAX_CRASH_DEQUEUE_TRIES)));
        }

        // TODO: Do we still need the entries to be in dequeue list?
        // TODO: If not, what happens if the consumer crashes again before the claimed entries are processed?
        // Any previously dequeued entries will now need to be dequeued again
        readEntries(consumer, config, queueState, readPointer, queueState.getDequeueEntrySet().getEntryIds());
      }
      if(LOG.isTraceEnabled()) {
        LOG.trace(getLogMessage(String.format("Constructed new QueueState - %s", queueState)));
      }
      return queueState;
    }

    @Override
    public void saveDequeueState(QueueConsumer consumer, QueueConfig config, QueueStateImpl queueState,
                                 ReadPointer readPointer) throws OperationException {
      // Persist the queue state of this consumer
      writeQueueStateStore.setRowKey(makeRowKey(CONSUMER_META_PREFIX, consumer.getGroupId(), consumer.getInstanceId()));

      writeQueueStateStore.addColumnName(CONSUMER_READ_POINTER);
      long consumerReadPointer = queueState.getConsumerReadPointer();
      if(!queueState.getDequeueEntrySet().isEmpty()) {
        long maxEntryId = queueState.getDequeueEntrySet().max().getEntryId();
        if(consumerReadPointer < maxEntryId) {
          consumerReadPointer = maxEntryId;
        }
      }
      queueState.setConsumerReadPointer(consumerReadPointer);
      writeQueueStateStore.addColumnValue(Bytes.toBytes(queueState.getConsumerReadPointer()));

      ByteArrayOutputStream bos = new ByteArrayOutputStream();
      Encoder encoder = new BinaryEncoder(bos);
      // TODO: add schema
      try {
        queueState.getDequeueEntrySet().encode(encoder);
      } catch(IOException e) {
        throw new OperationException(StatusCode.INTERNAL_ERROR,
                                     getLogMessage("Exception while serializing dequeue entry list"), e);
      }
      writeQueueStateStore.addColumnName(DEQUEUE_ENTRY_SET);
      writeQueueStateStore.addColumnValue(bos.toByteArray());


      // Note: last evict time is read while constructing state, but it is only saved after finalize

      writeQueueStateStore.write();
    }

    @Override
    public void deleteDequeueState(QueueConsumer consumer) throws OperationException {
      // Delete queue state for the consumer, see notes in constructQueueStateInternal

      // TODO: make delete automatically detect the columns that needs to be empty
      writeQueueStateStore.setRowKey(makeRowKey(CONSUMER_META_PREFIX, consumer.getGroupId(), consumer.getInstanceId()));

      writeQueueStateStore.addColumnName(DEQUEUE_ENTRY_SET);
      writeQueueStateStore.addColumnName(CONSUMER_READ_POINTER);
      writeQueueStateStore.addColumnName(LAST_EVICT_TIME_IN_SECS);

      writeQueueStateStore.addColumnValue(Bytes.EMPTY_BYTE_ARRAY);
      writeQueueStateStore.addColumnValue(Bytes.EMPTY_BYTE_ARRAY);
      writeQueueStateStore.addColumnValue(Bytes.EMPTY_BYTE_ARRAY);
      writeQueueStateStore.write();
      // TODO: delete evict information for the consumer
    }
  }

  abstract class AbstractDisjointDequeueStrategy extends AbstractDequeueStrategy implements DequeueStrategy {
    @Override
    protected QueueStateImpl constructQueueStateInternal(QueueConsumer consumer, QueueConfig config,
                                              ReadPointer readPointer, boolean construct) throws OperationException {
      // Note: QueueConfig.groupSize and QueueConfig.partitioningKey will not be set when calling from configure

      // Read reconfig partition information
      readQueueStateStore.addColumnName(RECONFIG_PARTITIONER);

      QueueStateImpl queueState = super.constructQueueStateInternal(consumer, config, readPointer, construct);
      OperationResult<Map<byte[], byte[]>> stateBytes = readQueueStateStore.getReadResult();
      if(!stateBytes.isEmpty()) {
        byte[] configPartitionerBytes = stateBytes.getValue().get(RECONFIG_PARTITIONER);
        if(!isNullOrEmpty(configPartitionerBytes)) {
          try {
            // TODO: Read and check schema
            ReconfigPartitionersList partitioners = ReconfigPartitionersList.decode(new BinaryDecoder(
              new ByteArrayInputStream(configPartitionerBytes)));
            queueState.setReconfigPartitionersList(partitioners);
          } catch (IOException e) {
            throw new OperationException(StatusCode.INTERNAL_ERROR,
                                         getLogMessage("Exception while deserializing reconfig partitioners"), e);
          }
        }
      }
      return queueState;
    }

    @Override
    public void saveDequeueState(QueueConsumer consumer, QueueConfig config, QueueStateImpl queueState, ReadPointer readPointer) throws OperationException {
      // Write reconfig partition information
      ByteArrayOutputStream bos = new ByteArrayOutputStream();
      Encoder encoder = new BinaryEncoder(bos);
      try {
        queueState.getReconfigPartitionersList().encode(encoder);
      } catch(IOException e) {
        throw new OperationException(StatusCode.INTERNAL_ERROR,
                                     getLogMessage("Exception while serializing reconfig partitioners"), e);
      }
      writeQueueStateStore.addColumnName(RECONFIG_PARTITIONER);
      writeQueueStateStore.addColumnValue(bos.toByteArray());
      super.saveDequeueState(consumer, config, queueState, readPointer);
    }

    @Override
    public void deleteDequeueState(QueueConsumer consumer) throws OperationException {
      writeQueueStateStore.addColumnName(RECONFIG_PARTITIONER);
      writeQueueStateStore.addColumnValue(Bytes.EMPTY_BYTE_ARRAY);
      super.deleteDequeueState(consumer);
    }

    @Override
    public void configure(List<QueueConsumer> currentConsumers, List<QueueStateImpl> queueStates, QueueConfig config,
                          final long groupId, final int currentConsumerCount, final int newConsumerCount,
                          ReadPointer readPointer) throws OperationException {
      // Note: the consumers list passed here does not contain QueueConsumer.partitioningKey

      if(currentConsumers.size() != currentConsumerCount) {
        throw new OperationException(
          StatusCode.INTERNAL_ERROR,
          getLogMessage(String.format("Size of passed in consumer list (%d) is not equal to currentConsumerCount (%d)",
                                      currentConsumers.size(), currentConsumerCount)));
      }

      long minAckedEntryId = Long.MAX_VALUE;
      ReconfigPartitioner reconfigPartitioner =
        new ReconfigPartitioner(currentConsumerCount, config.getPartitionerType());
      for(QueueConsumer consumer : currentConsumers) {
        QueueStateImpl queueState = (QueueStateImpl) consumer.getQueueState();
        // Since there are no inflight entries, all entries till and including consumer read pointer are acked
        long ackedEntryId = queueState.getConsumerReadPointer();
        if(ackedEntryId < minAckedEntryId) {
          minAckedEntryId = ackedEntryId;
        }
        reconfigPartitioner.add(consumer.getInstanceId(), ackedEntryId);
      }

      DequeueStrategy dequeueStrategy = getDequeueStrategy(config.getPartitionerType().getPartitioner());

      // Consumer zero is never deleted, so read partitioning information from consumer zero
      ReconfigPartitionersList oldReconfigPartitionerList = queueStates.isEmpty() ?
        ReconfigPartitionersList.getEmptyList() : queueStates.get(0).getReconfigPartitionersList();
      // Run compaction
      if(minAckedEntryId != Long.MAX_VALUE) {
        oldReconfigPartitionerList.compact(minAckedEntryId);
      }

      for(int j = 0; j < newConsumerCount; ++j) {
        QueueConsumer consumer;
        QueueStateImpl queueState;
        if(j < currentConsumerCount) {
          consumer = currentConsumers.get(j);
          queueState = (QueueStateImpl) consumer.getQueueState();
          queueState.setTransientWorkingSet(TransientWorkingSet.emptySet());
        } else {
          // Note: the consumer created here does not contain QueueConsumer.partitioningKey
          consumer = new StatefulQueueConsumer(j, groupId, newConsumerCount, config);
          queueState = dequeueStrategy.constructQueueState(consumer, config, readPointer);
          consumer.setQueueState(queueState);
        }

        if(!currentConsumers.isEmpty()) {
          // Modify queue state for active consumers
          // Add reconfigPartitioner
          queueState.setReconfigPartitionersList(
            new ReconfigPartitionersList(
              Lists.newArrayList(Iterables.concat(
                oldReconfigPartitionerList.getReconfigPartitioners(),
                Collections.singleton(reconfigPartitioner))
              )
            ));

          // Move consumer read pointer to the min acked entry for all consumers
          if(minAckedEntryId != Long.MAX_VALUE) {
            queueState.setConsumerReadPointer(minAckedEntryId);
          }
        }
        // TODO: save queue states for all consumers in a single call
        saveDequeueState(consumer, config, queueState, readPointer);
      }

      // Delete queue state for removed consumers, if any
      for(int j = newConsumerCount; j < currentConsumerCount; ++j) {
        QueueConsumer consumer = currentConsumers.get(j);
        // TODO: save and delete queue states for all consumers in a single call
        deleteDequeueState(consumer);
      }
    }
  }

  class HashDequeueStrategy extends AbstractDisjointDequeueStrategy implements DequeueStrategy {
    @Override
    public List<Long> fetchNextEntries(
      QueueConsumer consumer, QueueConfig config, QueueStateImpl queueState, ReadPointer readPointer)
      throws OperationException {
      long entryId = queueState.getConsumerReadPointer();
      QueuePartitioner partitioner=config.getPartitionerType().getPartitioner();
      List<Long> newEntryIds = new ArrayList<Long>();

      outerLoop:
      while (newEntryIds.isEmpty()) {
        if(entryId >= queueState.getQueueWritePointer()) {
          // Reached the end of queue as per cached QueueWritePointer,
          // read it again to see if there is any progress made by producers
          // TODO: use raw Get instead of the workaround of incrementing zero
          long queueWritePointer = table.incrementAtomicDirtily(
            makeRowName(GLOBAL_ENTRY_ID_PREFIX), GLOBAL_ENTRYID_COUNTER, 0);
          queueState.setQueueWritePointer(queueWritePointer);
          if(LOG.isTraceEnabled()) {
            LOG.trace(getLogMessage(String.format("New queueWritePointer = %d", queueWritePointer)));
          }
          // If still no progress, return empty queue
          if(entryId >= queueState.getQueueWritePointer()) {
            return Collections.EMPTY_LIST;
          }
        }

        final int batchSize = getBatchSize(config);
        long startEntryId = entryId + 1;
        long endEntryId =
                startEntryId + (batchSize * consumer.getGroupSize()) < queueState.getQueueWritePointer() ?
                    startEntryId + (batchSize * consumer.getGroupSize()) : queueState.getQueueWritePointer();

        // Read  header data from underlying storage, if any
        final int cacheSize = (int)(endEntryId - startEntryId + 1);
        final String partitioningKey = consumer.getPartitioningKey();
        if(partitioningKey == null || partitioningKey.isEmpty()) {
          throw new OperationException(StatusCode.INTERNAL_ERROR,
            getLogMessage("Using Hash Partitioning with null/empty partitioningKey."));
        }
        final byte [][] rowKeys = new byte[cacheSize][];
        for(int id = 0; id < cacheSize; ++id) {
          rowKeys[id] = makeRowKey(GLOBAL_DATA_PREFIX, startEntryId + id);
        }
        final byte[][] columnKeys = new byte[1][];
        columnKeys[0] = makeColumnName(ENTRY_HEADER, partitioningKey);
        OperationResult<Map<byte[], Map<byte[], byte[]>>> headerResult =
          table.getAllColumns(rowKeys, columnKeys, readPointer);

        // Determine which entries  need to be read from storage
        for(int id = 0; id < cacheSize; ++id) {
          if (newEntryIds.size() >= batchSize) {
            break;
          }
          final long currentEntryId = startEntryId + id;
          if (!headerResult.isEmpty()) {
            Map<byte[], Map<byte[], byte[]>> headerValue = headerResult.getValue();
            Map<byte[], byte[]> headerMap = headerValue.get(rowKeys[id]);
            if(headerMap == null) {
              break outerLoop;
            }
            byte[] hashBytes = headerMap.get(columnKeys[0]);
            if(hashBytes == null) {
              break outerLoop;
            }
            int hashValue = Bytes.toInt(hashBytes);
            if(partitioner.shouldEmit(consumer.getGroupSize(), consumer.getInstanceId(), currentEntryId, hashValue) &&
              queueState.getReconfigPartitionersList().shouldEmit(
                consumer.getGroupSize(), consumer.getInstanceId(), currentEntryId, hashValue)
              ) {
              newEntryIds.add(currentEntryId);
            }
          } else {
            // Not able to read header
            break outerLoop;
          }
        }
        entryId = endEntryId;
      }
      return newEntryIds;
    }
  }

  class RoundRobinDequeueStrategy extends AbstractDisjointDequeueStrategy implements DequeueStrategy {
    @Override
    public List<Long> fetchNextEntries(QueueConsumer consumer, QueueConfig config, QueueStateImpl queueState,
                                       ReadPointer readPointer) throws OperationException {
      long entryId = queueState.getConsumerReadPointer();
      QueuePartitioner partitioner=config.getPartitionerType().getPartitioner();
      List<Long> newEntryIds = new ArrayList<Long>();

      while (newEntryIds.isEmpty()) {
        if(entryId >= queueState.getQueueWritePointer()) {
          // Reached the end of queue as per cached QueueWritePointer,
          // read it again to see if there is any progress made by producers
          // TODO: use raw Get instead of the workaround of incrementing zero
          long queueWritePointer = table.incrementAtomicDirtily(
            makeRowName(GLOBAL_ENTRY_ID_PREFIX), GLOBAL_ENTRYID_COUNTER, 0);
          queueState.setQueueWritePointer(queueWritePointer);
          // If still no progress, return empty queue
          if(entryId >= queueState.getQueueWritePointer()) {
            return Collections.EMPTY_LIST;
          }
        }

        final int batchSize = getBatchSize(config);
        long startEntryId = entryId + 1;
        long endEntryId =
                  startEntryId + (batchSize * consumer.getGroupSize()) < queueState.getQueueWritePointer() ?
                  startEntryId + (batchSize * consumer.getGroupSize()) : queueState.getQueueWritePointer();

        final int cacheSize = (int)(endEntryId - startEntryId + 1);

        // Determine which entries  need to be read from storage
        for(int id = 0; id < cacheSize; ++id) {
          if (newEntryIds.size() >= batchSize) {
            break;
          }
          final long currentEntryId = startEntryId + id;
          if(partitioner.shouldEmit(consumer.getGroupSize(), consumer.getInstanceId(), currentEntryId) &&
            queueState.getReconfigPartitionersList()
              .shouldEmit(consumer.getGroupSize(), consumer.getInstanceId(), currentEntryId)
            ) {
            newEntryIds.add(currentEntryId);
          }
        }
        entryId = endEntryId;
      }
      return newEntryIds;
    }
  }

  /**
   *  In FifoDequeueStrategy, the next entries are claimed by a consumer by incrementing a
   *  group-shared counter (group read pointer) atomically.
   *  The entries are claimed in batches, the claimed range is recorded in
   *  CLAIMED_ENTRY_BEGIN and CLAIMED_ENTRY_END columns
   */
  class FifoDequeueStrategy extends AbstractDequeueStrategy implements DequeueStrategy {
    @Override
    protected QueueStateImpl constructQueueStateInternal(QueueConsumer consumer, QueueConfig config,
                                              ReadPointer readPointer, boolean construct) throws OperationException {
      // Note: QueueConfig.groupSize and QueueConfig.partitioningKey will not be set when calling from configure

      // Read CLAIMED_ENTRY_LIST and store it in queueState
      readQueueStateStore.addColumnName(CLAIMED_ENTRY_LIST);

      QueueStateImpl queueState = super.constructQueueStateInternal(consumer, config, readPointer, construct);
      OperationResult<Map<byte[], byte[]>> stateBytes = readQueueStateStore.getReadResult();
      if(!stateBytes.isEmpty()) {
        byte[] claimedEntryListBytes = stateBytes.getValue().get(CLAIMED_ENTRY_LIST);
        if(!isNullOrEmpty(claimedEntryListBytes)) {
          ClaimedEntryList claimedEntryList;
          try {
            // TODO: Read and check schema
            claimedEntryList = ClaimedEntryList.decode(
              new BinaryDecoder(new ByteArrayInputStream(claimedEntryListBytes)));
          } catch (IOException e) {
            throw new OperationException(StatusCode.INTERNAL_ERROR,
                                         getLogMessage("Exception while deserializing CLAIMED_ENTRY_LIST"), e);
          }
          queueState.setClaimedEntryList(claimedEntryList);
        }
      }
      return queueState;
    }

    @Override
    public void saveDequeueState(QueueConsumer consumer, QueueConfig config, QueueStateImpl queueState,
                                 ReadPointer readPointer) throws OperationException {
      // We can now move the claimed entry begin pointer to dequeueEntrySet.max() + 1
      if(!queueState.getDequeueEntrySet().isEmpty()) {
        long maxDequeuedEntry = queueState.getDequeueEntrySet().max().getEntryId();
        if(maxDequeuedEntry >= queueState.getClaimedEntryList().getClaimedEntry().getBegin()) {
          queueState.getClaimedEntryList().moveForwardTo(maxDequeuedEntry + 1);
        }
      }

      // Add CLAIMED_ENTRY_LIST writeQueueStateStore so that they can be written
      // to underlying storage by base class saveDequeueState
      writeQueueStateStore.addColumnName(CLAIMED_ENTRY_LIST);
      ByteArrayOutputStream bos = new ByteArrayOutputStream();
      try {
        queueState.getClaimedEntryList().encode(new BinaryEncoder(bos));
      } catch (IOException e) {
        throw new OperationException(StatusCode.INTERNAL_ERROR,
                                     getLogMessage("Exception while serializing CLAIMED_ENTRY_LIST"), e);
      }
      writeQueueStateStore.addColumnValue(bos.toByteArray());

      super.saveDequeueState(consumer, config, queueState, readPointer);
    }

    @Override
    public void deleteDequeueState(QueueConsumer consumer) throws OperationException {
      writeQueueStateStore.addColumnName(CLAIMED_ENTRY_LIST);
      writeQueueStateStore.addColumnValue(Bytes.EMPTY_BYTE_ARRAY);
      super.deleteDequeueState(consumer);
    }

    /**
     * Returns the group read pointer for the consumer. This also initializes the group read pointer
     * when the consumer group is starting for the first time.
     * @param consumer
     * @return group read pointer
     * @throws OperationException
     */
    private long getGroupReadPointer(QueueConsumer consumer) throws OperationException {
      // Fetch the group read pointer
      final byte[] rowKey = makeRowKey(GROUP_READ_POINTER, consumer.getGroupId());
      // TODO: use raw Get instead of the workaround of incrementing zero
      // TODO: move counters into oracle
      long groupReadPointer = table.incrementAtomicDirtily(rowKey, GROUP_READ_POINTER, 0);

      // If read pointer is zero then this the first time the consumer group is running, initialize the read pointer
      if(groupReadPointer == 0) {
        long lastEvictEntry = getLastEvictEntry();
        if(lastEvictEntry != INVALID_ENTRY_ID) {
          table.compareAndSwapDirty(rowKey, GROUP_READ_POINTER, Bytes.toBytes(groupReadPointer),
                                    Bytes.toBytes(lastEvictEntry));
          // No need to read the group read pointer again, since we are looking for an approximate value anyway.
          return lastEvictEntry;
        }
      }
      return groupReadPointer;
    }

    @Override
    public List<Long> fetchNextEntries(QueueConsumer consumer, QueueConfig config, QueueStateImpl queueState,
                                       ReadPointer readPointer) throws OperationException {
      // Determine the next batch of entries that can be dequeued by this consumer
      List<Long> newEntryIds = new ArrayList<Long>();

      // If claimed entries exist, return them. This can happen when the queue cache is lost due to consumer
      // crash or other reasons
      ClaimedEntry claimedEntry = queueState.getClaimedEntryList().getClaimedEntry();
      if(claimedEntry.isValid()) {
        for(long i = claimedEntry.getBegin(); i <= claimedEntry.getEnd(); ++i) {
          newEntryIds.add(i);
        }
        return newEntryIds;
      }

      // Else claim new queue entries
      final int batchSize = getBatchSize(config);
      QueuePartitioner partitioner=config.getPartitionerType().getPartitioner();
      while (newEntryIds.isEmpty()) {
        // Fetch the group read pointer
        long groupReadPointer = getGroupReadPointer(consumer);
        if(groupReadPointer + batchSize >= queueState.getQueueWritePointer()) {
          // Reached the end of queue as per cached QueueWritePointer,
          // read it again to see if there is any progress made by producers
          // TODO: use raw Get instead of the workaround of incrementing zero
          // TODO: move counters into oracle
          long queueWritePointer = table.incrementAtomicDirtily(
            makeRowName(GLOBAL_ENTRY_ID_PREFIX), GLOBAL_ENTRYID_COUNTER, 0);
          queueState.setQueueWritePointer(queueWritePointer);
        }

        // End of queue reached
        if(groupReadPointer >= queueState.getQueueWritePointer()) {
          return Collections.EMPTY_LIST;
        }

        // If there are enough entries for all consumers to claim, then claim batchSize entries
        // Otherwise divide the entries equally among all consumers
        long curBatchSize =
          groupReadPointer + (batchSize * consumer.getGroupSize()) < queueState.getQueueWritePointer() ?
          batchSize : (queueState.getQueueWritePointer() - groupReadPointer) / consumer.getGroupSize();
        // Make sure there is progress
        if(curBatchSize < 1) {
          curBatchSize = 1;
        }

        // Claim the entries by incrementing GROUP_READ_POINTER
        long endEntryId = table.incrementAtomicDirtily(makeRowKey(GROUP_READ_POINTER, consumer.getGroupId()),
                                                       GROUP_READ_POINTER, curBatchSize);
        long startEntryId = endEntryId - curBatchSize + 1;
        // Note: incrementing GROUP_READ_POINTER, and storing the claimed entryIds in HBase ideally need to
        // happen atomically. HBase doesn't support atomic increment and put.
        // Also, for performance reasons we have moved the write to method saveDequeueEntryState where
        // all writes for a dequeue happen
        queueState.getClaimedEntryList().add(startEntryId, endEntryId);

        final int cacheSize = (int)(endEntryId - startEntryId + 1);

        // Determine which entries  need to be read from storage based on partition type
        for(int id = 0; id < cacheSize; ++id) {
          final long currentEntryId = startEntryId + id;
          // TODO: No need for partitioner in FIFO
          if(partitioner.shouldEmit(consumer.getGroupSize(), consumer.getInstanceId(), currentEntryId) &&
            queueState.getReconfigPartitionersList().
              shouldEmit(consumer.getGroupSize(), consumer.getInstanceId(), currentEntryId)
            ) {
            newEntryIds.add(currentEntryId);
          }
        }
      }
      return newEntryIds;
    }

    @Override
    public void configure(List<QueueConsumer> currentConsumers, List<QueueStateImpl> queueStates, QueueConfig config, final long groupId, final int currentConsumerCount, final int newConsumerCount, ReadPointer readPointer) throws OperationException {
      if(newConsumerCount >= currentConsumerCount) {
        DequeueStrategy dequeueStrategy = getDequeueStrategy(config.getPartitionerType().getPartitioner());
        for(int i = currentConsumerCount; i < newConsumerCount; ++i) {
          StatefulQueueConsumer consumer = new StatefulQueueConsumer(i, groupId, newConsumerCount, config);
          QueueStateImpl queueState = dequeueStrategy.constructQueueState(consumer, config, readPointer);
          consumer.setQueueState(queueState);
          // TODO: save queue states for all consumers in a single call
          saveDequeueState(consumer, config, queueState, readPointer);
        }
        return;
      }

      if(currentConsumers.size() != currentConsumerCount) {
        throw new OperationException(
          StatusCode.INTERNAL_ERROR,
          getLogMessage(String.format("Size of passed in consumer list (%d) is not equal to currentConsumerCount (%d)", currentConsumers.size(), currentConsumerCount)));
      }

      if(currentConsumers.isEmpty()) {
        // Nothing to do
        return;
      }

      PriorityQueue<ClaimedEntryList> priorityQueue = new PriorityQueue<ClaimedEntryList>(currentConsumerCount);
      for(int i = 0; i < newConsumerCount; ++i) {
        ClaimedEntryList claimedEntryList = queueStates.get(i).getClaimedEntryList();
        priorityQueue.add(claimedEntryList);
      }

      // Transfer the claimed entries of to be removed consumers to other consumers
      for(int i = newConsumerCount; i < currentConsumerCount; ++i) {
        ClaimedEntryList claimedEntryList = queueStates.get(i).getClaimedEntryList();
        ClaimedEntryList transferEntryList = priorityQueue.poll();
        transferEntryList.addAll(claimedEntryList);
        priorityQueue.add(transferEntryList);
      }

      // Save dequeue state of consumers that won't be removed
      for(int i = 0; i < newConsumerCount; ++i) {
        // TODO: save queue states for all consumers in a single call
        saveDequeueState(currentConsumers.get(i), config, queueStates.get(i), readPointer);
      }

      // Delete the state of removed consumers
      for(int i = newConsumerCount; i < currentConsumerCount; ++i) {
        // TODO: save and delete queue states for all consumers in a single call
        deleteDequeueState(currentConsumers.get(i));
      }
      return;
    }
  }
}<|MERGE_RESOLUTION|>--- conflicted
+++ resolved
@@ -544,17 +544,7 @@
       if(queueState == null) {
         break;
       }
-<<<<<<< HEAD
-
       ++oldConsumerCount;
-      // Verify there are no inflight entries
-      if(!queueState.getDequeueEntrySet().isEmpty()) {
-        throw new OperationException(StatusCode.ILLEGAL_GROUP_CONFIG_CHANGE,
-                     getLogMessage(String.format("Consumer %d still has inflight entries", consumer.getInstanceId())));
-      }
-=======
-      ++currentConsumerCount;
->>>>>>> 6e6d6707
       consumer.setQueueState(queueState);
       consumers.add(consumer);
       queueStates.add(queueState);
@@ -569,7 +559,6 @@
       return oldConsumerCount;
     }
 
-<<<<<<< HEAD
     dequeueStrategy.configure(consumers, queueStates, config, groupId, oldConsumerCount, newConsumerCount, readPointer);
 
     // Delete eviction information for all groups
@@ -579,10 +568,8 @@
     EvictionState evictionState = new EvictionState(table);
     evictionState.deleteGroupEvictionState(readPointer, TransactionOracle.DIRTY_WRITE_VERSION);
 
-    return oldConsumerCount;
-=======
     // Verify there are no inflight entries
-    for (int i = 0; i < currentConsumerCount; ++i) {
+    for (int i = 0; i < oldConsumerCount; ++i) {
       QueueStateImpl queueState = queueStates.get(i);
       if(!queueState.getDequeueEntrySet().isEmpty()) {
         throw new OperationException(StatusCode.ILLEGAL_GROUP_CONFIG_CHANGE,
@@ -590,9 +577,8 @@
       }
     }
 
-    dequeueStrategy.configure(consumers, queueStates, config, groupId, currentConsumerCount, newConsumerCount, readPointer);
-    return currentConsumerCount;
->>>>>>> 6e6d6707
+    dequeueStrategy.configure(consumers, queueStates, config, groupId, oldConsumerCount, newConsumerCount, readPointer);
+    return oldConsumerCount;
   }
 
   @Override
