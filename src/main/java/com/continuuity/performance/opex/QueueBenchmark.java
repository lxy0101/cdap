--- conflicted
+++ resolved
@@ -189,13 +189,8 @@
   public void initialize() throws BenchmarkException {
     super.initialize();
     try {
-<<<<<<< HEAD
-      opex.execute(opContext, null,
+      opex.execute(opContext,
                    new QueueAdmin.QueueConfigure(queueBytes, new StatefulQueueConsumer(0, 0, numConsumers, qconfig)));
-=======
-      opex.execute(opContext,
-                   new QueueAdmin.QueueConfigure(queueBytes, new QueueConsumer(0, 0, numConsumers, qconfig)));
->>>>>>> 80d420db
     } catch (OperationException e) {
       throw new BenchmarkException("Exception while configuring queue", e);
     }
